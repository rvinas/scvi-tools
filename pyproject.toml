--- conflicted
+++ resolved
@@ -201,15 +201,12 @@
     "D401",
     # We want docstrings to start immediately after the opening triple quote
     "D213",
-<<<<<<< HEAD
     # Ignore for jaxtyping
     "F722",
-=======
     # Raising ValueError is sufficient in tests.
     "PT011",
     # We support np.random functions.
     "NPY002"
->>>>>>> 4199a474
 ]
 
 [tool.ruff.lint.pydocstyle]
