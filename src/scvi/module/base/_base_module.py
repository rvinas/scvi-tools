from __future__ import annotations

from abc import abstractmethod
<<<<<<< HEAD
from collections.abc import Callable, Iterable
from dataclasses import field
from typing import Any
=======
from dataclasses import field
from typing import TYPE_CHECKING
>>>>>>> e0e02091

import flax
import jax
import numpy as np
import pyro
from flax.training import train_state
from jax import random
from torch import nn

from scvi import settings
from scvi.data._constants import ADATA_MINIFY_TYPE
from scvi.utils._jax import device_selecting_PRNGKey

from ._decorators import auto_move_data
from ._pyro import AutoMoveDataPredictive

if TYPE_CHECKING:
    from collections.abc import Callable, Iterable
    from typing import Any

    import jax.numpy as jnp
    import torch
    from jaxlib.xla_extension import Device
    from numpyro.distributions import Distribution
    from pyro.infer.predictive import Predictive

    from scvi._types import LossRecord, MinifiedDataType, Tensor


@flax.struct.dataclass
class LossOutput:
    """Loss signature for models.

    This class provides an organized way to record the model loss, as well as
    the components of the ELBO. This may also be used in MLE, MAP, EM methods.
    The loss is used for backpropagation during inference. The other parameters
    are used for logging/early stopping during inference.

    Parameters
    ----------
    loss
        Tensor with loss for minibatch. Should be one dimensional with one value.
        Note that loss should be in an array/tensor and not a float.
    reconstruction_loss
        Reconstruction loss for each observation in the minibatch. If a tensor, converted to
        a dictionary with key "reconstruction_loss" and value as tensor.
    kl_local
        KL divergence associated with each observation in the minibatch. If a tensor, converted to
        a dictionary with key "kl_local" and value as tensor.
    kl_global
        Global KL divergence term. Should be one dimensional with one value. If a tensor, converted
        to a dictionary with key "kl_global" and value as tensor.
    classification_loss
        Classification loss.
    logits
        Logits for classification.
    true_labels
        True labels for classification.
    extra_metrics
        Additional metrics can be passed as arrays/tensors or dictionaries of
        arrays/tensors.
    n_obs_minibatch
        Number of observations in the minibatch. If None, will be inferred from
        the shape of the reconstruction_loss tensor.


    Examples
    --------
    >>> loss_output = LossOutput(
    ...     loss=loss,
    ...     reconstruction_loss=reconstruction_loss,
    ...     kl_local=kl_local,
    ...     extra_metrics={"x": scalar_tensor_x, "y": scalar_tensor_y},
    ... )
    """

    loss: LossRecord
    reconstruction_loss: LossRecord | None = None
    kl_local: LossRecord | None = None
    kl_global: LossRecord | None = None
    classification_loss: LossRecord | None = None
    logits: Tensor | None = None
    true_labels: Tensor | None = None
    extra_metrics: dict[str, Tensor] | None = field(default_factory=dict)
    n_obs_minibatch: int | None = None
    reconstruction_loss_sum: Tensor = field(default=None)
    kl_local_sum: Tensor = field(default=None)
    kl_global_sum: Tensor = field(default=None)

    def __post_init__(self):
        object.__setattr__(self, "loss", self.dict_sum(self.loss))

        if self.n_obs_minibatch is None and self.reconstruction_loss is None:
            raise ValueError("Must provide either n_obs_minibatch or reconstruction_loss")

        default = 0 * self.loss
        if self.reconstruction_loss is None:
            object.__setattr__(self, "reconstruction_loss", default)
        if self.kl_local is None:
            object.__setattr__(self, "kl_local", default)
        if self.kl_global is None:
            object.__setattr__(self, "kl_global", default)

        object.__setattr__(self, "reconstruction_loss", self._as_dict("reconstruction_loss"))
        object.__setattr__(self, "kl_local", self._as_dict("kl_local"))
        object.__setattr__(self, "kl_global", self._as_dict("kl_global"))
        object.__setattr__(
            self,
            "reconstruction_loss_sum",
            self.dict_sum(self.reconstruction_loss).sum(),
        )
        object.__setattr__(self, "kl_local_sum", self.dict_sum(self.kl_local).sum())
        object.__setattr__(self, "kl_global_sum", self.dict_sum(self.kl_global))

        if self.reconstruction_loss is not None and self.n_obs_minibatch is None:
            rec_loss = self.reconstruction_loss
            object.__setattr__(self, "n_obs_minibatch", list(rec_loss.values())[0].shape[0])

        if self.classification_loss is not None and (
            self.logits is None or self.true_labels is None
        ):
            raise ValueError(
                "Must provide `logits` and `true_labels` if `classification_loss` is " "provided."
            )

    @staticmethod
    def dict_sum(dictionary: dict[str, Tensor] | Tensor):
        """Sum over elements of a dictionary."""
        if isinstance(dictionary, dict):
            return sum(dictionary.values())
        else:
            return dictionary

    @property
    def extra_metrics_keys(self) -> Iterable[str]:
        """Keys for extra metrics."""
        return self.extra_metrics.keys()

    def _as_dict(self, attr_name: str):
        attr = getattr(self, attr_name)
        if isinstance(attr, dict):
            return attr
        else:
            return {attr_name: attr}


class BaseModuleClass(nn.Module):
    """Abstract class for scvi-tools modules.

    Notes
    -----
    See further usage examples in the following tutorials:

    1. :doc:`/tutorials/notebooks/dev/module_user_guide`
    """

    def __init__(
        self,
    ):
        super().__init__()

    @property
    def device(self):
        device = list({p.device for p in self.parameters()})
        if len(device) > 1:
            raise RuntimeError("Module tensors on multiple devices.")
        return device[0]

    def on_load(self, model):
        """Callback function run in :meth:`~scvi.model.base.BaseModelClass.load`."""

    @auto_move_data
    def forward(
        self,
        tensors,
        get_inference_input_kwargs: dict | None = None,
        get_generative_input_kwargs: dict | None = None,
        inference_kwargs: dict | None = None,
        generative_kwargs: dict | None = None,
        loss_kwargs: dict | None = None,
        compute_loss=True,
    ) -> tuple[torch.Tensor, torch.Tensor] | tuple[torch.Tensor, torch.Tensor, LossOutput]:
        """Forward pass through the network.

        Parameters
        ----------
        tensors
            tensors to pass through
        get_inference_input_kwargs
            Keyword args for ``_get_inference_input()``
        get_generative_input_kwargs
            Keyword args for ``_get_generative_input()``
        inference_kwargs
            Keyword args for ``inference()``
        generative_kwargs
            Keyword args for ``generative()``
        loss_kwargs
            Keyword args for ``loss()``
        compute_loss
            Whether to compute loss on forward pass. This adds
            another return value.
        """
        return _generic_forward(
            self,
            tensors,
            inference_kwargs,
            generative_kwargs,
            loss_kwargs,
            get_inference_input_kwargs,
            get_generative_input_kwargs,
            compute_loss,
        )

    @abstractmethod
    def _get_inference_input(self, tensors: dict[str, torch.Tensor], **kwargs):
        """Parse tensors dictionary for inference related values."""

    @abstractmethod
    def _get_generative_input(
        self,
        tensors: dict[str, torch.Tensor],
        inference_outputs: dict[str, torch.Tensor],
        **kwargs,
    ):
        """Parse tensors dictionary for generative related values."""

    @abstractmethod
    def inference(
        self,
        *args,
        **kwargs,
    ) -> dict[str, torch.Tensor | torch.distributions.Distribution]:
        """Run the recognition model.

        In the case of variational inference, this function will perform steps related to
        computing variational distribution parameters. In a VAE, this will involve running
        data through encoder networks.

        This function should return a dictionary with str keys and :class:`~torch.Tensor` values.
        """

    @abstractmethod
    def generative(
        self, *args, **kwargs
    ) -> dict[str, torch.Tensor | torch.distributions.Distribution]:
        """Run the generative model.

        This function should return the parameters associated with the likelihood of the data.
        This is typically written as :math:`p(x|z)`.

        This function should return a dictionary with str keys and :class:`~torch.Tensor` values.
        """

    @abstractmethod
    def loss(self, *args, **kwargs) -> LossOutput:
        """Compute the loss for a minibatch of data.

        This function uses the outputs of the inference and generative functions to compute
        a loss. This many optionally include other penalty terms, which should be computed here.

        This function should return an object of type :class:`~scvi.module.base.LossOutput`.
        """

    @abstractmethod
    def sample(self, *args, **kwargs):
        """Generate samples from the learned model."""


class BaseMinifiedModeModuleClass(BaseModuleClass):
    """Abstract base class for scvi-tools modules that can handle minified data."""

    def __init__(self, *args, **kwargs):
        super().__init__(*args, **kwargs)
        self._minified_data_type = None

    @property
    def minified_data_type(self) -> MinifiedDataType | None:
        """The type of minified data associated with this module, if applicable."""
        return self._minified_data_type

    @minified_data_type.setter
    def minified_data_type(self, minified_data_type):
        """Set the type of minified data associated with this module."""
        self._minified_data_type = minified_data_type

    @abstractmethod
    def _cached_inference(self, *args, **kwargs):
        """Uses the cached latent distribution to perform inference, thus bypassing the encoder."""

    @abstractmethod
    def _regular_inference(self, *args, **kwargs):
        """Runs inference (encoder forward pass)."""

    @auto_move_data
    def inference(self, *args, **kwargs):
        """Main inference call site.

        Branches off to regular or cached inference depending on whether we have a minified adata
        that contains the latent posterior parameters.
        """
        if (
            self.minified_data_type is not None
            and self.minified_data_type == ADATA_MINIFY_TYPE.LATENT_POSTERIOR
        ):
            return self._cached_inference(*args, **kwargs)
        else:
            return self._regular_inference(*args, **kwargs)


def _get_dict_if_none(param):
    param = {} if not isinstance(param, dict) else param

    return param


class PyroBaseModuleClass(nn.Module):
    """Base module class for Pyro models.

    In Pyro, ``model`` and ``guide`` should have the same signature. Out of convenience,
    the forward function of this class passes through to the forward of the ``model``.

    There are two ways this class can be equipped with a model and a guide. First,
    ``model`` and ``guide`` can be class attributes that are :class:`~pyro.nn.PyroModule`
    instances. The implemented ``model`` and ``guide`` class method can then return the (private)
    attributes. Second, ``model`` and ``guide`` methods can be written directly (see Pyro scANVI
    example) https://pyro.ai/examples/scanvi.html.

    The ``model`` and ``guide`` may also be equipped with ``n_obs`` attributes, which can be set
    to ``None`` (e.g., ``self.n_obs = None``). This attribute may be helpful in designating the
    size of observation-specific Pyro plates. The value will be updated automatically by
    :class:`~scvi.train.PyroTrainingPlan`, provided that it is given the number of training
    examples upon initialization.

    Parameters
    ----------
    on_load_kwargs
        Dictionary containing keyword args to use in ``self.on_load``.
    """

    def __init__(self, on_load_kwargs: dict | None = None):
        super().__init__()
        self.on_load_kwargs = on_load_kwargs or {}

    @staticmethod
    @abstractmethod
    def _get_fn_args_from_batch(tensor_dict: dict[str, torch.Tensor]) -> Iterable | dict:
        """Parse the minibatched data to get the correct inputs for ``model`` and ``guide``.

        In Pyro, ``model`` and ``guide`` must have the same signature. This is a helper method
        that gets the args and kwargs for these two methods. This helper method aids ``forward``
        and ``guide`` in having transparent signatures, as well as allows use of our generic
        :class:`~scvi.dataloaders.AnnDataLoader`.

        Returns
        -------
        args and kwargs for the functions, args should be an Iterable and kwargs a dictionary.
        """

    @property
    @abstractmethod
    def model(self):
        pass

    @property
    @abstractmethod
    def guide(self):
        pass

    @property
    def list_obs_plate_vars(self):
        """Model annotation for minibatch training with pyro plate.

        A dictionary with:
        1. "name" - the name of observation/minibatch plate;
        2. "in" - indexes of model args to provide to encoder network when using amortised
            inference;
        3. "sites" - dictionary with
            keys - names of variables that belong to the observation plate (used to recognise
             and merge posterior samples for minibatch variables)
            values - the dimensions in non-plate axis of each variable (used to construct output
             layer of encoder network when using amortised inference)
        """
        return {"name": "", "in": [], "sites": {}}

    def on_load(self, model):
        """Callback function run in :method:`~scvi.model.base.BaseModelClass.load`.

        For some Pyro modules with AutoGuides, run one training step prior to loading state dict.
        """
        old_history = model.history_.copy()
        model.train(max_steps=1, **self.on_load_kwargs)
        model.history_ = old_history
        pyro.clear_param_store()

    def create_predictive(
        self,
        model: Callable | None = None,
        posterior_samples: dict | None = None,
        guide: Callable | None = None,
        num_samples: int | None = None,
        return_sites: tuple[str] = (),
        parallel: bool = False,
    ) -> Predictive:
        """Creates a :class:`~pyro.infer.Predictive` object.

        Parameters
        ----------
        model
            Python callable containing Pyro primitives. Defaults to ``self.model``.
        posterior_samples
            Dictionary of samples from the posterior
        guide
            Optional guide to get posterior samples of sites not present
            in ``posterior_samples``. Defaults to ``self.guide``
        num_samples
            Number of samples to draw from the predictive distribution.
            This argument has no effect if ``posterior_samples`` is non-empty, in which case,
            the leading dimension size of samples in ``posterior_samples`` is used.
        return_sites
            Sites to return; by default only sample sites not present
            in ``posterior_samples`` are returned.
        parallel
            predict in parallel by wrapping the existing model
            in an outermost ``plate`` messenger. Note that this requires that the model has
            all batch dims correctly annotated via :class:`~pyro.plate`.
        """
        if model is None:
            model = self.model
        if guide is None:
            guide = self.guide
        predictive = AutoMoveDataPredictive(
            model=model,
            posterior_samples=posterior_samples,
            guide=guide,
            num_samples=num_samples,
            return_sites=return_sites,
            parallel=parallel,
        )
        # necessary to comply with auto_move_data decorator
        predictive.eval()

        return predictive

    def forward(self, *args, **kwargs):
        """Passthrough to Pyro model."""
        return self.model(*args, **kwargs)


class TrainStateWithState(train_state.TrainState):
    """TrainState with state attribute."""

    state: dict[str, Any]


class JaxBaseModuleClass(flax.linen.Module):
    """Abstract class for Jax-based scvi-tools modules.

    The :class:`~scvi.module.base.JaxBaseModuleClass` provides an interface for Jax-backed
    modules consistent with the :class:`~scvi.module.base.BaseModuleClass`.

    Any subclass must has a `training` parameter in its constructor, as well as
    use the `@flax_configure` decorator.

    Children of :class:`~scvi.module.base.JaxBaseModuleClass` should
    use the instance attribute ``self.training`` to appropriately modify
    the behavior of the model whether it is in training or evaluation mode.
    """

    def configure(self) -> None:
        """Add necessary attrs."""
        self.training = None
        self.train_state = None
        self.seed = settings.seed if settings.seed is not None else 0
        self.seed_rng = device_selecting_PRNGKey()(self.seed)
        self._set_rngs()

    @abstractmethod
    def setup(self):
        """Flax setup method.

        With scvi-tools we prefer to use the setup parameterization of
        flax.linen Modules. This lends the interface to be more like
        PyTorch. More about this can be found here:

        https://flax.readthedocs.io/en/latest/design_notes/setup_or_nncompact.html
        """

    @property
    @abstractmethod
    def required_rngs(self):
        """Returns a tuple of rng sequence names required for this Flax module."""
        return ("params",)

    def __call__(
        self,
        tensors: dict[str, jnp.ndarray],
        get_inference_input_kwargs: dict | None = None,
        get_generative_input_kwargs: dict | None = None,
        inference_kwargs: dict | None = None,
        generative_kwargs: dict | None = None,
        loss_kwargs: dict | None = None,
        compute_loss=True,
    ) -> tuple[jnp.ndarray, jnp.ndarray] | tuple[jnp.ndarray, jnp.ndarray, LossOutput]:
        """Forward pass through the network.

        Parameters
        ----------
        tensors
            tensors to pass through
        get_inference_input_kwargs
            Keyword args for ``_get_inference_input()``
        get_generative_input_kwargs
            Keyword args for ``_get_generative_input()``
        inference_kwargs
            Keyword args for ``inference()``
        generative_kwargs
            Keyword args for ``generative()``
        loss_kwargs
            Keyword args for ``loss()``
        compute_loss
            Whether to compute loss on forward pass. This adds
            another return value.
        """
        return _generic_forward(
            self,
            tensors,
            inference_kwargs,
            generative_kwargs,
            loss_kwargs,
            get_inference_input_kwargs,
            get_generative_input_kwargs,
            compute_loss,
        )

    @abstractmethod
    def _get_inference_input(self, tensors: dict[str, jnp.ndarray], **kwargs):
        """Parse tensors dictionary for inference related values."""

    @abstractmethod
    def _get_generative_input(
        self,
        tensors: dict[str, jnp.ndarray],
        inference_outputs: dict[str, jnp.ndarray],
        **kwargs,
    ):
        """Parse tensors dictionary for generative related values."""

    @abstractmethod
    def inference(
        self,
        *args,
        **kwargs,
    ) -> dict[str, jnp.ndarray | Distribution]:
        """Run the recognition model.

        In the case of variational inference, this function will perform steps related to
        computing variational distribution parameters. In a VAE, this will involve running
        data through encoder networks.

        This function should return a dictionary with str keys and :class:`~jnp.ndarray` values.
        """

    @abstractmethod
    def generative(self, *args, **kwargs) -> dict[str, jnp.ndarray | Distribution]:
        """Run the generative model.

        This function should return the parameters associated with the likelihood of the data.
        This is typically written as :math:`p(x|z)`.

        This function should return a dictionary with str keys and :class:`~jnp.ndarray` values.
        """

    @abstractmethod
    def loss(self, *args, **kwargs) -> LossOutput:
        """Compute the loss for a minibatch of data.

        This function uses the outputs of the inference and generative functions to compute
        a loss. This many optionally include other penalty terms, which should be computed here.

        This function should return an object of type :class:`~scvi.module.base.LossOutput`.
        """

    @property
    def device(self):
        devices = self.seed_rng.devices()
        if len(devices) > 1:
            raise RuntimeError("Module rng on multiple devices.")
        return next(iter(devices))

    def train(self):
        """Switch to train mode. Emulates Pytorch's interface."""
        self.training = True

    def eval(self):
        """Switch to evaluation mode. Emulates Pytorch's interface."""
        self.training = False

    @property
    def rngs(self) -> dict[str, jnp.ndarray]:
        """Dictionary of RNGs mapping required RNG name to RNG values.

        Calls ``self._split_rngs()`` resulting in newly generated RNGs on
        every reference to ``self.rngs``.
        """
        return self._split_rngs()

    def _set_rngs(self):
        """Creates RNGs split off of the seed RNG for each RNG required by the module."""
        required_rngs = self.required_rngs
        rng_keys = random.split(self.seed_rng, num=len(required_rngs) + 1)
        self.seed_rng, module_rngs = rng_keys[0], rng_keys[1:]
        self._rngs = {k: module_rngs[i] for i, k in enumerate(required_rngs)}

    def _split_rngs(self):
        """Regenerates the current set of RNGs and returns newly split RNGs.

        Importantly, this method does not reuse RNGs in future references to ``self.rngs``.
        """
        new_rngs = {}
        ret_rngs = {}
        for k, v in self._rngs.items():
            new_rngs[k], ret_rngs[k] = random.split(v)
        self._rngs = new_rngs
        return ret_rngs

    @property
    def params(self) -> dict[str, Any]:
        self._check_train_state_is_not_none()
        return self.train_state.params

    @property
    def state(self) -> dict[str, Any]:
        self._check_train_state_is_not_none()
        return self.train_state.state

    def state_dict(self) -> dict[str, Any]:
        """Returns a serialized version of the train state as a dictionary."""
        self._check_train_state_is_not_none()
        return flax.serialization.to_state_dict(self.train_state)

    def load_state_dict(self, state_dict: dict[str, Any]):
        """Load a state dictionary into a train state."""
        if self.train_state is None:
            raise RuntimeError(
                "Train state is not set. Train for one iteration prior to loading state dict."
            )
        self.train_state = flax.serialization.from_state_dict(self.train_state, state_dict)

    def to(self, device: Device):
        """Move module to device."""
        if device is not self.device:
            if self.train_state is not None:
                self.train_state = jax.tree_util.tree_map(
                    lambda x: jax.device_put(x, device), self.train_state
                )

            self.seed_rng = jax.device_put(self.seed_rng, device)
            self._rngs = jax.device_put(self._rngs, device)

    def _check_train_state_is_not_none(self):
        if self.train_state is None:
            raise RuntimeError("Train state is not set. Module has not been trained.")

    def as_bound(self) -> JaxBaseModuleClass:
        """Module bound with parameters learned from training."""
        return self.bind(
            {"params": self.params, **self.state},
            rngs=self.rngs,
        )

    def get_jit_inference_fn(
        self,
        get_inference_input_kwargs: dict[str, Any] | None = None,
        inference_kwargs: dict[str, Any] | None = None,
    ) -> Callable[[dict[str, jnp.ndarray], dict[str, jnp.ndarray]], dict[str, jnp.ndarray]]:
        """Create a method to run inference using the bound module.

        Parameters
        ----------
        get_inference_input_kwargs
            Keyword arguments to pass to subclass `_get_inference_input`
        inference_kwargs
            Keyword arguments  for subclass `inference` method

        Returns
        -------
        A callable taking rngs and array_dict as input and returning the output
        of the `inference` method. This callable runs `_get_inference_input`.
        """
        vars_in = {"params": self.params, **self.state}
        get_inference_input_kwargs = _get_dict_if_none(get_inference_input_kwargs)
        inference_kwargs = _get_dict_if_none(inference_kwargs)

        @jax.jit
        def _run_inference(rngs, array_dict):
            module = self.clone()
            inference_input = module._get_inference_input(array_dict)
            out = module.apply(
                vars_in,
                rngs=rngs,
                method=module.inference,
                **inference_input,
                **inference_kwargs,
            )
            return out

        return _run_inference

    @staticmethod
    def on_load(model):
        """Callback function run in :meth:`~scvi.model.base.BaseModelClass.load`.

        Run one training step prior to loading state dict in order to initialize params.
        """
        old_history = model.history_.copy()
        model.train(max_steps=1)
        model.history_ = old_history

    @staticmethod
    def as_numpy_array(x: jnp.ndarray):
        """Converts a jax device array to a numpy array."""
        return np.array(jax.device_get(x))


def _generic_forward(
    module,
    tensors,
    inference_kwargs,
    generative_kwargs,
    loss_kwargs,
    get_inference_input_kwargs,
    get_generative_input_kwargs,
    compute_loss,
):
    """Core of the forward call shared by PyTorch- and Jax-based modules."""
    inference_kwargs = _get_dict_if_none(inference_kwargs)
    generative_kwargs = _get_dict_if_none(generative_kwargs)
    loss_kwargs = _get_dict_if_none(loss_kwargs)
    get_inference_input_kwargs = _get_dict_if_none(get_inference_input_kwargs)
    get_generative_input_kwargs = _get_dict_if_none(get_generative_input_kwargs)

    inference_inputs = module._get_inference_input(tensors, **get_inference_input_kwargs)
    inference_outputs = module.inference(**inference_inputs, **inference_kwargs)
    generative_inputs = module._get_generative_input(
        tensors, inference_outputs, **get_generative_input_kwargs
    )
    generative_outputs = module.generative(**generative_inputs, **generative_kwargs)
    if compute_loss:
        losses = module.loss(tensors, inference_outputs, generative_outputs, **loss_kwargs)
        return inference_outputs, generative_outputs, losses
    else:
        return inference_outputs, generative_outputs<|MERGE_RESOLUTION|>--- conflicted
+++ resolved
@@ -1,14 +1,8 @@
 from __future__ import annotations
 
 from abc import abstractmethod
-<<<<<<< HEAD
-from collections.abc import Callable, Iterable
-from dataclasses import field
-from typing import Any
-=======
 from dataclasses import field
 from typing import TYPE_CHECKING
->>>>>>> e0e02091
 
 import flax
 import jax
