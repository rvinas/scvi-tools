from __future__ import annotations

import warnings
<<<<<<< HEAD
from collections.abc import Callable
from typing import Any
=======
from typing import TYPE_CHECKING
>>>>>>> e0e02091

import flax.linen as nn
import jax
import jax.numpy as jnp
import numpyro.distributions as dist

from scvi import REGISTRY_KEYS, settings
from scvi.distributions import JaxNegativeBinomialMeanDisp as NegativeBinomial
from scvi.external.mrvi._components import AttentionBlock, Dense
from scvi.module.base import JaxBaseModuleClass, LossOutput, flax_configure

if TYPE_CHECKING:
    from collections.abc import Callable
    from typing import Any

DEFAULT_PX_KWARGS = {
    "n_hidden": 32,
    "stop_gradients": False,
    "stop_gradients_mlp": True,
    "dropout_rate": 0.03,
}
DEFAULT_QZ_ATTENTION_KWARGS = {
    "use_map": True,
    "stop_gradients": False,
    "stop_gradients_mlp": True,
    "dropout_rate": 0.03,
}
DEFAULT_QU_KWARGS = {}

# Lower stddev leads to better initial loss values
_normal_initializer = jax.nn.initializers.normal(stddev=0.1)


class DecoderZXAttention(nn.Module):
    """Attention-based decoder.

    Parameters
    ----------
    n_in
        Number of input features.
    n_out
        Number of output features.
    n_batch
        Number of batches.
    n_latent_sample
        Number of latent samples.
    h_activation
        Activation function for the output layer.
    n_channels
        Number of channels in the attention block.
    n_heads
        Number of heads in the attention block.
    dropout_rate
        Dropout rate.
    stop_gradients
        Whether to stop gradients to ``z``.
    stop_gradients_mlp
        Whether to stop gradients to the MLP in the attention block.
    training
        Whether the model is in training mode.
    n_hidden
        Number of hidden units in the MLP.
    n_layers
        Number of layers in the MLP.
    low_dim_batch
        Whether to use low-dimensional batch embeddings.
    activation
        Activation function for the MLP.
    """

    n_in: int
    n_out: int
    n_batch: int
    n_latent_sample: int = 16
    h_activation: Callable[[jax.typing.ArrayLike], jax.Array] = nn.softmax
    n_channels: int = 4
    n_heads: int = 2
    dropout_rate: float = 0.1
    stop_gradients: bool = False
    stop_gradients_mlp: bool = False
    training: bool | None = None
    n_hidden: int = 32
    n_layers: int = 1
    training: bool | None = None
    low_dim_batch: bool = True
    activation: Callable[[jax.typing.ArrayLike], jax.Array] = nn.gelu

    @nn.compact
    def __call__(
        self,
        z: jax.typing.ArrayLike,
        batch_covariate: jax.typing.ArrayLike,
        size_factor: jax.typing.ArrayLike,
        training: bool | None = None,
    ) -> NegativeBinomial:
        has_mc_samples = z.ndim == 3
        z_stop = z if not self.stop_gradients else jax.lax.stop_gradient(z)
        z_ = nn.LayerNorm(name="u_ln")(z_stop)

        batch_covariate = batch_covariate.astype(int).flatten()

        if self.n_batch >= 2:
            batch_embed = nn.Embed(
                self.n_batch, self.n_latent_sample, embedding_init=_normal_initializer
            )(batch_covariate)  # (batch, n_latent_sample)
            batch_embed = nn.LayerNorm(name="batch_embed_ln")(batch_embed)
            if has_mc_samples:
                batch_embed = jnp.tile(batch_embed, (z_.shape[0], 1, 1))

            res_dim = self.n_in if self.low_dim_batch else self.n_out

            query_embed = z_
            kv_embed = batch_embed
            residual = AttentionBlock(
                query_dim=self.n_in,
                out_dim=res_dim,
                outerprod_dim=self.n_latent_sample,
                n_channels=self.n_channels,
                n_heads=self.n_heads,
                dropout_rate=self.dropout_rate,
                n_hidden_mlp=self.n_hidden,
                n_layers_mlp=self.n_layers,
                stop_gradients_mlp=self.stop_gradients_mlp,
                training=training,
                activation=self.activation,
            )(query_embed=query_embed, kv_embed=kv_embed)

            if self.low_dim_batch:
                mu = nn.Dense(self.n_out)(z + residual)
            else:
                mu = nn.Dense(self.n_out)(z) + residual
        else:
            mu = nn.Dense(self.n_out)(z_)
        mu = self.h_activation(mu)
        return NegativeBinomial(
            mean=mu * size_factor,
            inverse_dispersion=jnp.exp(self.param("px_r", jax.random.normal, (self.n_out,))),
        )


class EncoderUZ(nn.Module):
    """Attention-based encoder from ``u`` to ``z``.

    Parameters
    ----------
    n_latent
        Number of latent variables.
    n_sample
        Number of samples.
    n_latent_u
        Number of latent variables for ``u``.
    n_latent_sample
        Number of latent samples.
    n_channels
        Number of channels in the attention block.
    n_heads
        Number of heads in the attention block.
    dropout_rate
        Dropout rate.
    stop_gradients
        Whether to stop gradients to ``u``.
    stop_gradients_mlp
        Whether to stop gradients to the MLP in the attention block.
    use_map
        Whether to use the MAP estimate to approximate the posterior of ``z`` given ``u``
    n_hidden
        Number of hidden units in the MLP.
    n_layers
        Number of layers in the MLP.
    training
        Whether the model is in training mode.
    activation
        Activation function for the MLP.
    """

    n_latent: int
    n_sample: int
    n_latent_u: int | None = None
    n_latent_sample: int = 16
    n_channels: int = 4
    n_heads: int = 2
    dropout_rate: float = 0.0
    stop_gradients: bool = False
    stop_gradients_mlp: bool = False
    use_map: bool = True
    n_hidden: int = 32
    n_layers: int = 1
    training: bool | None = None
    activation: Callable[[jax.typing.ArrayLike], jax.Array] = nn.gelu

    @nn.compact
    def __call__(
        self,
        u: jax.typing.ArrayLike,
        sample_covariate: jax.typing.ArrayLike,
        training: bool | None = None,
    ) -> tuple[jax.Array, jax.Array]:
        training = nn.merge_param("training", self.training, training)
        sample_covariate = sample_covariate.astype(int).flatten()
        self.n_latent_u if self.n_latent_u is not None else self.n_latent  # noqa: B018
        has_mc_samples = u.ndim == 3
        u_stop = u if not self.stop_gradients else jax.lax.stop_gradient(u)
        u_ = nn.LayerNorm(name="u_ln")(u_stop)

        sample_embed = nn.Embed(
            self.n_sample, self.n_latent_sample, embedding_init=_normal_initializer
        )(sample_covariate)  # (batch, n_latent_sample)
        sample_embed = nn.LayerNorm(name="sample_embed_ln")(sample_embed)
        if has_mc_samples:
            sample_embed = jnp.tile(sample_embed, (u_.shape[0], 1, 1))

        n_outs = 1 if self.use_map else 2
        residual = AttentionBlock(
            query_dim=self.n_latent,
            out_dim=n_outs * self.n_latent,
            outerprod_dim=self.n_latent_sample,
            n_channels=self.n_channels,
            n_heads=self.n_heads,
            dropout_rate=self.dropout_rate,
            stop_gradients_mlp=self.stop_gradients_mlp,
            n_hidden_mlp=self.n_hidden,
            n_layers_mlp=self.n_layers,
            training=training,
            activation=self.activation,
        )(query_embed=u_, kv_embed=sample_embed)

        if self.n_latent_u is not None:
            z_base = nn.Dense(self.n_latent)(u_stop)
            return z_base, residual
        else:
            return u, residual


class EncoderXU(nn.Module):
    """Encoder from ``x`` to ``u``.

    Parameters
    ----------
    n_latent
        Number of latent variables.
    n_sample
        Number of samples.
    n_hidden
        Number of hidden units in the MLP.
    n_layers
        Number of layers in the MLP.
    activation
        Activation function for the MLP.
    training
        Whether the model is in training mode.
    """

    n_latent: int
    n_sample: int
    n_hidden: int
    n_layers: int = 1
    activation: Callable[[jax.typing.ArrayLike], jax.Array] = nn.gelu
    training: bool | None = None

    @nn.compact
    def __call__(
        self,
        x: jax.typing.ArrayLike,
        sample_covariate: jax.typing.ArrayLike,
        training: bool | None = None,
    ) -> dist.Normal:
        from scvi.external.mrvi._components import ConditionalNormalization, NormalDistOutputNN

        training = nn.merge_param("training", self.training, training)
        x_feat = jnp.log1p(x)
        for _ in range(2):
            x_feat = Dense(self.n_hidden)(x_feat)
            x_feat = ConditionalNormalization(self.n_hidden, self.n_sample)(
                x_feat, sample_covariate, training=training
            )
            x_feat = self.activation(x_feat)
        sample_effect = nn.Embed(self.n_sample, self.n_hidden, embedding_init=_normal_initializer)(
            sample_covariate.squeeze(-1).astype(int)
        )
        inputs = x_feat + sample_effect
        return NormalDistOutputNN(self.n_latent, self.n_hidden, self.n_layers)(
            inputs, training=training
        )


@flax_configure
class MRVAE(JaxBaseModuleClass):
    """Multi-resolution Variational Inference (MrVI) module.

    Parameters
    ----------
    n_input
        Number of input features.
    n_sample
        Number of samples.
    n_batch
        Number of batches.
    n_labels
        Number of labels.
    n_latent
        Number of latent variables for ``z``.
    n_latent_u
        Number of latent variables for ``u``.
    encoder_n_hidden
        Number of hidden units in the encoder.
    encoder_n_layers
        Number of layers in the encoder.
    z_u_prior
        Whether to place a Gaussian prior on ``z`` given ``u``.
    z_u_prior_scale
        Natural log of the scale parameter of the Gaussian prior placed on ``z`` given ``u``. Only
        applies of ``learn_z_u_prior_scale`` is ``False``.
    u_prior_scale
        Natural log of the scale parameter of the Gaussian prior placed on ``u``. If
        ``u_prior_mixture`` is ``True``, this scale applies to each mixture component distribution.
    u_prior_mixture
        Whether to use a mixture of Gaussians prior for ``u``.
    u_prior_mixture_k
        Number of mixture components to use for the mixture of Gaussians prior on ``u``.
    learn_z_u_prior_scale
        Whether to learn the scale parameter of the prior distribution of ``z`` given ``u``.
    scale_observations
        Whether to scale the loss associated with each observation by the total number of
        observations linked to the associated sample.
    px_kwargs
        Keyword arguments for the generative model.
    qz_kwargs
        Keyword arguments for the inference model from ``u`` to ``z``.
    qu_kwargs
        Keyword arguments for the inference model from ``x`` to ``u``.
    training
        Whether the model is in training mode.
    n_obs_per_sample
        Number of observations per sample.
    """

    n_input: int
    n_sample: int
    n_batch: int
    n_labels: int
    n_latent: int = 30
    n_latent_u: int = 10
    encoder_n_hidden: int = 128
    encoder_n_layers: int = 2
    z_u_prior: bool = True
    z_u_prior_scale: float = 0.0
    u_prior_scale: float = 0.0
    u_prior_mixture: bool = True
    u_prior_mixture_k: int = 20
    learn_z_u_prior_scale: bool = False
    scale_observations: bool = False
    px_kwargs: dict | None = None
    qz_kwargs: dict | None = None
    qu_kwargs: dict | None = None
    training: bool = True
    n_obs_per_sample: jax.typing.ArrayLike | None = None

    def setup(self):
        px_kwargs = DEFAULT_PX_KWARGS.copy()
        if self.px_kwargs is not None:
            px_kwargs.update(self.px_kwargs)

        qz_kwargs = DEFAULT_QZ_ATTENTION_KWARGS.copy()
        if self.qz_kwargs is not None:
            qz_kwargs.update(self.qz_kwargs)

        qu_kwargs = DEFAULT_QU_KWARGS.copy()
        if self.qu_kwargs is not None:
            qu_kwargs.update(self.qu_kwargs)

        is_isomorphic_uz = self.n_latent == self.n_latent_u
        n_latent_u = None if is_isomorphic_uz else self.n_latent_u

        if self.n_latent < self.n_latent_u:
            warnings.warn(
                "The number of latent variables for `z` is set to less than the number of latent "
                "variables for `u`.",
                UserWarning,
                stacklevel=settings.warnings_stacklevel,
            )

        # Generative model
        px_cls = DecoderZXAttention
        self.px = px_cls(
            self.n_latent,
            self.n_input,
            self.n_batch,
            **px_kwargs,
        )

        qz_cls = EncoderUZ
        self.qz = qz_cls(
            self.n_latent,
            self.n_sample,
            n_latent_u=n_latent_u,
            **qz_kwargs,
        )

        # Inference model
        self.qu = EncoderXU(
            n_latent=self.n_latent if is_isomorphic_uz else n_latent_u,
            n_sample=self.n_sample,
            n_hidden=self.encoder_n_hidden,
            n_layers=self.encoder_n_layers,
            **qu_kwargs,
        )

        if self.learn_z_u_prior_scale:
            self.pz_scale = self.param("pz_scale", nn.initializers.zeros, (self.n_latent,))
        else:
            self.pz_scale = self.z_u_prior_scale

        if self.u_prior_mixture:
            if self.n_labels > 1:
                u_prior_mixture_k = self.n_labels
            else:
                u_prior_mixture_k = self.u_prior_mixture_k
            u_dim = self.n_latent_u if self.n_latent_u is not None else self.n_latent
            self.u_prior_logits = self.param(
                "u_prior_logits", nn.initializers.zeros, (u_prior_mixture_k,)
            )
            self.u_prior_means = self.param(
                "u_prior_means", jax.random.normal, (u_dim, u_prior_mixture_k)
            )
            self.u_prior_scales = self.param(
                "u_prior_scales", nn.initializers.zeros, (u_dim, u_prior_mixture_k)
            )

    @property
    def required_rngs(self):
        return ("params", "u", "dropout", "eps")

    def _get_inference_input(self, tensors: dict[str, jax.typing.ArrayLike]) -> dict[str, Any]:
        x = tensors[REGISTRY_KEYS.X_KEY]
        sample_index = tensors[REGISTRY_KEYS.SAMPLE_KEY]
        return {"x": x, "sample_index": sample_index}

    def inference(
        self,
        x: jax.typing.ArrayLike,
        sample_index: jax.typing.ArrayLike,
        mc_samples: int | None = None,
        cf_sample: jax.typing.ArrayLike | None = None,
        use_mean: bool = False,
    ) -> dict[str, jax.Array | dist.Distribution]:
        """Latent variable inference."""
        qu = self.qu(x, sample_index, training=self.training)
        if use_mean:
            u = qu.mean
        else:
            u_rng = self.make_rng("u")
            sample_shape = (mc_samples,) if mc_samples is not None else ()
            u = qu.rsample(u_rng, sample_shape=sample_shape)

        sample_index_cf = sample_index if cf_sample is None else cf_sample

        z_base, eps = self.qz(u, sample_index_cf, training=self.training)
        qeps_ = eps

        qeps = None
        if qeps_.shape[-1] == 2 * self.n_latent:
            loc_, scale_ = qeps_[..., : self.n_latent], qeps_[..., self.n_latent :]
            qeps = dist.Normal(loc_, nn.softplus(scale_) + 1e-3)
            eps = qeps.mean if use_mean else qeps.rsample(self.make_rng("eps"))
        z = z_base + eps
        library = jnp.log(x.sum(1, keepdims=True))

        return {
            "qu": qu,
            "qeps": qeps,
            "eps": eps,
            "u": u,
            "z": z,
            "z_base": z_base,
            "library": library,
        }

    def _get_generative_input(
        self,
        tensors: dict[str, jax.typing.ArrayLike],
        inference_outputs: dict[str, jax.Array | dist.Distribution],
    ) -> dict[str, jax.Array]:
        z = inference_outputs["z"]
        library = inference_outputs["library"]
        batch_index = tensors[REGISTRY_KEYS.BATCH_KEY]
        label_index = tensors[REGISTRY_KEYS.LABELS_KEY]
        return {
            "z": z,
            "library": library,
            "batch_index": batch_index,
            "label_index": label_index,
        }

    def generative(
        self,
        z: jax.typing.ArrayLike,
        library: jax.typing.ArrayLike,
        batch_index: jax.typing.ArrayLike,
        label_index: jax.typing.ArrayLike,
    ) -> dict[str, jax.Array | dist.Distribution]:
        """Generative model."""
        library_exp = jnp.exp(library)
        px = self.px(
            z,
            batch_index,
            size_factor=library_exp,
            training=self.training,
        )
        h = px.mean / library_exp

        if self.u_prior_mixture:
            offset = (
                10.0 * jax.nn.one_hot(label_index, self.n_labels) if self.n_labels >= 2 else 0.0
            )
            cats = dist.Categorical(logits=self.u_prior_logits + offset)
            normal_dists = dist.Normal(self.u_prior_means, jnp.exp(self.u_prior_scales))
            pu = dist.MixtureSameFamily(cats, normal_dists)
        else:
            pu = dist.Normal(0, jnp.exp(self.u_prior_scale))
        return {"px": px, "pu": pu, "h": h}

    def loss(
        self,
        tensors: dict[str, jax.typing.ArrayLike],
        inference_outputs: dict[str, jax.Array | dist.Distribution],
        generative_outputs: dict[str, jax.Array | dist.Distribution],
        kl_weight: float = 1.0,
    ) -> LossOutput:
        """Compute the loss function value."""
        reconstruction_loss = (
            -generative_outputs["px"].log_prob(tensors[REGISTRY_KEYS.X_KEY]).sum(-1)
        )

        if self.u_prior_mixture:
            kl_u = inference_outputs["qu"].log_prob(inference_outputs["u"]) - generative_outputs[
                "pu"
            ].log_prob(inference_outputs["u"])
            kl_u = kl_u.sum(-1)
        else:
            kl_u = dist.kl_divergence(inference_outputs["qu"], generative_outputs["pu"]).sum(-1)
        inference_outputs["qeps"]

        kl_z = 0.0
        eps = inference_outputs["z"] - inference_outputs["z_base"]
        if self.z_u_prior:
            peps = dist.Normal(0, jnp.exp(self.pz_scale))
            kl_z = -peps.log_prob(eps).sum(-1)

        weighted_kl_local = kl_weight * (kl_u + kl_z)
        loss = reconstruction_loss + weighted_kl_local

        if self.scale_observations:
            sample_index = tensors[REGISTRY_KEYS.SAMPLE_KEY].flatten().astype(int)
            prefactors = self.n_obs_per_sample[sample_index]
            loss = loss / prefactors

        loss = jnp.mean(loss)

        return LossOutput(
            loss=loss,
            reconstruction_loss=reconstruction_loss,
            kl_local=(kl_u + kl_z),
        )

    def compute_h_from_x_eps(
        self,
        x: jax.typing.ArrayLike,
        sample_index: jax.typing.ArrayLike,
        batch_index: jax.typing.ArrayLike,
        extra_eps: float,
        cf_sample: jax.typing.ArrayLike | None = None,
        mc_samples: int = 10,
    ):
        """Compute normalized gene expression from observations using predefined eps"""
        library = 7.0 * jnp.ones_like(
            sample_index
        )  # placeholder, has no effect on the value of h.
        inference_outputs = self.inference(
            x, sample_index, mc_samples=mc_samples, cf_sample=cf_sample, use_mean=False
        )
        generative_inputs = {
            "z": inference_outputs["z_base"] + extra_eps,
            "library": library,
            "batch_index": batch_index,
            "label_index": jnp.zeros([x.shape[0], 1]),
        }
        generative_outputs = self.generative(**generative_inputs)
        return generative_outputs["h"]<|MERGE_RESOLUTION|>--- conflicted
+++ resolved
@@ -1,12 +1,7 @@
 from __future__ import annotations
 
 import warnings
-<<<<<<< HEAD
-from collections.abc import Callable
-from typing import Any
-=======
 from typing import TYPE_CHECKING
->>>>>>> e0e02091
 
 import flax.linen as nn
 import jax
