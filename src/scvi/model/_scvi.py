from __future__ import annotations

import logging
import warnings
from typing import TYPE_CHECKING

<<<<<<< HEAD
from anndata import AnnData
=======
import numpy as np
>>>>>>> 38e1d65f

from scvi import REGISTRY_KEYS, settings
from scvi.data import AnnDataManager
from scvi.data._utils import _get_adata_minify_type
from scvi.data.fields import (
    CategoricalJointObsField,
    CategoricalObsField,
    LayerField,
    NumericalJointObsField,
    NumericalObsField,
)
from scvi.model._utils import _init_library_size
from scvi.model.base import EmbeddingMixin, UnsupervisedTrainingMixin
from scvi.module import VAE
from scvi.utils import setup_anndata_dsp

from .base import ArchesMixin, BaseMinifiedModeModelClass, RNASeqMixin, VAEMixin

if TYPE_CHECKING:
    from typing import Literal

    from anndata import AnnData

    from scvi._types import MinifiedDataType
    from scvi.data.fields import (
        BaseAnnDataField,
    )

_SCVI_LATENT_QZM = "_scvi_latent_qzm"
_SCVI_LATENT_QZV = "_scvi_latent_qzv"
_SCVI_OBSERVED_LIB_SIZE = "_scvi_observed_lib_size"

logger = logging.getLogger(__name__)


class SCVI(
    EmbeddingMixin,
    RNASeqMixin,
    VAEMixin,
    ArchesMixin,
    UnsupervisedTrainingMixin,
    BaseMinifiedModeModelClass,
):
    """single-cell Variational Inference :cite:p:`Lopez18`.

    Parameters
    ----------
    adata
        AnnData object that has been registered via :meth:`~scvi.model.SCVI.setup_anndata`. If
        ``None``, then the underlying module will not be initialized until training, and a
        :class:`~lightning.pytorch.core.LightningDataModule` must be passed in during training
        (``EXPERIMENTAL``).
    n_hidden
        Number of nodes per hidden layer.
    n_latent
        Dimensionality of the latent space.
    n_layers
        Number of hidden layers used for encoder and decoder NNs.
    dropout_rate
        Dropout rate for neural networks.
    dispersion
        One of the following:

        * ``'gene'`` - dispersion parameter of NB is constant per gene across cells
        * ``'gene-batch'`` - dispersion can differ between different batches
        * ``'gene-label'`` - dispersion can differ between different labels
        * ``'gene-cell'`` - dispersion can differ for every gene in every cell
    gene_likelihood
        One of:

        * ``'nb'`` - Negative binomial distribution
        * ``'zinb'`` - Zero-inflated negative binomial distribution
        * ``'poisson'`` - Poisson distribution
        * ``'normal'`` - ``EXPERIMENTAL`` Normal distribution
    latent_distribution
        One of:

        * ``'normal'`` - Normal distribution
        * ``'ln'`` - Logistic normal distribution (Normal(0, I) transformed by softmax)
    **kwargs
        Additional keyword arguments for :class:`~scvi.module.VAE`.

    Examples
    --------
    >>> adata = anndata.read_h5ad(path_to_anndata)
    >>> scvi.model.SCVI.setup_anndata(adata, batch_key="batch")
    >>> vae = scvi.model.SCVI(adata)
    >>> vae.train()
    >>> adata.obsm["X_scVI"] = vae.get_latent_representation()
    >>> adata.obsm["X_normalized_scVI"] = vae.get_normalized_expression()

    Notes
    -----
    See further usage examples in the following tutorials:

    1. :doc:`/tutorials/notebooks/quick_start/api_overview`
    2. :doc:`/tutorials/notebooks/scrna/harmonization`
    3. :doc:`/tutorials/notebooks/scrna/scarches_scvi_tools`
    4. :doc:`/tutorials/notebooks/scrna/scvi_in_R`

    See Also
    --------
    :class:`~scvi.module.VAE`
    """

    _module_cls = VAE

    def __init__(
        self,
        adata: AnnData | None = None,
        n_hidden: int = 128,
        n_latent: int = 10,
        n_layers: int = 1,
        dropout_rate: float = 0.1,
        dispersion: Literal["gene", "gene-batch", "gene-label", "gene-cell"] = "gene",
        gene_likelihood: Literal["zinb", "nb", "poisson", "normal"] = "zinb",
        latent_distribution: Literal["normal", "ln"] = "normal",
        **kwargs,
    ):
        super().__init__(adata)

        self._module_kwargs = {
            "n_hidden": n_hidden,
            "n_latent": n_latent,
            "n_layers": n_layers,
            "dropout_rate": dropout_rate,
            "dispersion": dispersion,
            "gene_likelihood": gene_likelihood,
            "latent_distribution": latent_distribution,
            **kwargs,
        }
        self._model_summary_string = (
            "SCVI model with the following parameters: \n"
            f"n_hidden: {n_hidden}, n_latent: {n_latent}, n_layers: {n_layers}, "
            f"dropout_rate: {dropout_rate}, dispersion: {dispersion}, "
            f"gene_likelihood: {gene_likelihood}, latent_distribution: {latent_distribution}."
        )

        if self._module_init_on_train:
            self.module = None
            warnings.warn(
                "Model was initialized without `adata`. The module will be initialized when "
                "calling `train`. This behavior is experimental and may change in the future.",
                UserWarning,
                stacklevel=settings.warnings_stacklevel,
            )
        else:
            n_cats_per_cov = (
                self.adata_manager.get_state_registry(REGISTRY_KEYS.CAT_COVS_KEY).n_cats_per_key
                if REGISTRY_KEYS.CAT_COVS_KEY in self.adata_manager.data_registry
                else None
            )
            n_batch = self.summary_stats.n_batch
            use_size_factor_key = REGISTRY_KEYS.SIZE_FACTOR_KEY in self.adata_manager.data_registry
            library_log_means, library_log_vars = None, None
            if not use_size_factor_key and self.minified_data_type is None:
                library_log_means, library_log_vars = _init_library_size(
                    self.adata_manager, n_batch
                )
            self.module = self._module_cls(
                n_input=self.summary_stats.n_vars,
                n_batch=n_batch,
                n_labels=self.summary_stats.n_labels,
                n_continuous_cov=self.summary_stats.get("n_extra_continuous_covs", 0),
                n_cats_per_cov=n_cats_per_cov,
                n_hidden=n_hidden,
                n_latent=n_latent,
                n_layers=n_layers,
                dropout_rate=dropout_rate,
                dispersion=dispersion,
                gene_likelihood=gene_likelihood,
                latent_distribution=latent_distribution,
                use_size_factor_key=use_size_factor_key,
                library_log_means=library_log_means,
                library_log_vars=library_log_vars,
                **kwargs,
            )
            self.module.minified_data_type = self.minified_data_type

        self.init_params_ = self._get_init_params(locals())

    @classmethod
    @setup_anndata_dsp.dedent
    def setup_anndata(
        cls,
        adata: AnnData,
        layer: str | None = None,
        batch_key: str | None = None,
        labels_key: str | None = None,
        size_factor_key: str | None = None,
        categorical_covariate_keys: list[str] | None = None,
        continuous_covariate_keys: list[str] | None = None,
        **kwargs,
    ):
        """%(summary)s.

        Parameters
        ----------
        %(param_adata)s
        %(param_layer)s
        %(param_batch_key)s
        %(param_labels_key)s
        %(param_size_factor_key)s
        %(param_cat_cov_keys)s
        %(param_cont_cov_keys)s
        """
        setup_method_args = cls._get_setup_method_args(**locals())
        anndata_fields = [
            LayerField(REGISTRY_KEYS.X_KEY, layer, is_count_data=True),
            CategoricalObsField(REGISTRY_KEYS.BATCH_KEY, batch_key),
            CategoricalObsField(REGISTRY_KEYS.LABELS_KEY, labels_key),
            NumericalObsField(REGISTRY_KEYS.SIZE_FACTOR_KEY, size_factor_key, required=False),
            CategoricalJointObsField(REGISTRY_KEYS.CAT_COVS_KEY, categorical_covariate_keys),
            NumericalJointObsField(REGISTRY_KEYS.CONT_COVS_KEY, continuous_covariate_keys),
        ]
        # register new fields if the adata is minified
        adata_minify_type = _get_adata_minify_type(adata)
        if adata_minify_type is not None:
            anndata_fields += cls._get_fields_for_adata_minification(adata_minify_type)
        adata_manager = AnnDataManager(fields=anndata_fields, setup_method_args=setup_method_args)
        adata_manager.register_fields(adata, **kwargs)
        cls.register_manager(adata_manager)<|MERGE_RESOLUTION|>--- conflicted
+++ resolved
@@ -4,11 +4,7 @@
 import warnings
 from typing import TYPE_CHECKING
 
-<<<<<<< HEAD
-from anndata import AnnData
-=======
 import numpy as np
->>>>>>> 38e1d65f
 
 from scvi import REGISTRY_KEYS, settings
 from scvi.data import AnnDataManager
