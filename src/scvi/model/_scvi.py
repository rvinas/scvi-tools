from __future__ import annotations

import logging
<<<<<<< HEAD
from typing import Literal
=======
import warnings
from typing import TYPE_CHECKING
>>>>>>> 40524129

import numpy as np

<<<<<<< HEAD
import scvi
from scvi import REGISTRY_KEYS
from scvi._types import MinifiedDataType
from scvi.data import AnnDataManager, _constants
=======
from scvi import REGISTRY_KEYS, settings
from scvi.data import AnnDataManager
>>>>>>> 40524129
from scvi.data._constants import _ADATA_MINIFY_TYPE_UNS_KEY, ADATA_MINIFY_TYPE
from scvi.data._utils import _get_adata_minify_type
from scvi.data.fields import (
    CategoricalJointObsField,
    CategoricalObsField,
    LayerField,
    NumericalJointObsField,
    NumericalObsField,
    ObsmField,
    StringUnsField,
)
from scvi.model._utils import _init_library_size
from scvi.model.base import EmbeddingMixin, UnsupervisedTrainingMixin
from scvi.model.utils import get_minified_adata_scrna
from scvi.module import VAE
from scvi.utils import attrdict, setup_anndata_dsp

from .base import ArchesMixin, BaseMinifiedModeModelClass, RNASeqMixin, VAEMixin

if TYPE_CHECKING:
    from typing import Literal

    from anndata import AnnData

    from scvi._types import MinifiedDataType
    from scvi.data.fields import (
        BaseAnnDataField,
    )

_SCVI_LATENT_QZM = "_scvi_latent_qzm"
_SCVI_LATENT_QZV = "_scvi_latent_qzv"
_SCVI_OBSERVED_LIB_SIZE = "_scvi_observed_lib_size"

logger = logging.getLogger(__name__)


class SCVI(
    EmbeddingMixin,
    RNASeqMixin,
    VAEMixin,
    ArchesMixin,
    UnsupervisedTrainingMixin,
    BaseMinifiedModeModelClass,
):
    """single-cell Variational Inference :cite:p:`Lopez18`.

    Parameters
    ----------
    adata
        AnnData object that has been registered via :meth:`~scvi.model.SCVI.setup_anndata`. If
        ``None``, then the underlying module will not be initialized until training, and a
        :class:`~lightning.pytorch.core.LightningDataModule` must be passed in during training
        (``EXPERIMENTAL``).
    n_hidden
        Number of nodes per hidden layer.
    n_latent
        Dimensionality of the latent space.
    n_layers
        Number of hidden layers used for encoder and decoder NNs.
    dropout_rate
        Dropout rate for neural networks.
    dispersion
        One of the following:

        * ``'gene'`` - dispersion parameter of NB is constant per gene across cells
        * ``'gene-batch'`` - dispersion can differ between different batches
        * ``'gene-label'`` - dispersion can differ between different labels
        * ``'gene-cell'`` - dispersion can differ for every gene in every cell
    gene_likelihood
        One of:

        * ``'nb'`` - Negative binomial distribution
        * ``'zinb'`` - Zero-inflated negative binomial distribution
        * ``'poisson'`` - Poisson distribution
        * ``'normal'`` - ``EXPERIMENTAL`` Normal distribution
    latent_distribution
        One of:

        * ``'normal'`` - Normal distribution
        * ``'ln'`` - Logistic normal distribution (Normal(0, I) transformed by softmax)
    **kwargs
        Additional keyword arguments for :class:`~scvi.module.VAE`.

    Examples
    --------
    >>> adata = anndata.read_h5ad(path_to_anndata)
    >>> scvi.model.SCVI.setup_anndata(adata, batch_key="batch")
    >>> vae = scvi.model.SCVI(adata)
    >>> vae.train()
    >>> adata.obsm["X_scVI"] = vae.get_latent_representation()
    >>> adata.obsm["X_normalized_scVI"] = vae.get_normalized_expression()

    Notes
    -----
    See further usage examples in the following tutorials:

    1. :doc:`/tutorials/notebooks/quick_start/api_overview`
    2. :doc:`/tutorials/notebooks/scrna/harmonization`
    3. :doc:`/tutorials/notebooks/scrna/scarches_scvi_tools`
    4. :doc:`/tutorials/notebooks/scrna/scvi_in_R`

    See Also
    --------
    :class:`~scvi.module.VAE`
    """

    _module_cls = VAE

    def __init__(
        self,
        adata: AnnData | None = None,
        registry: dict | None = None,
        n_hidden: int = 128,
        n_latent: int = 10,
        n_layers: int = 1,
        dropout_rate: float = 0.1,
        dispersion: Literal["gene", "gene-batch", "gene-label", "gene-cell"] = "gene",
        gene_likelihood: Literal["zinb", "nb", "poisson", "normal"] = "zinb",
        latent_distribution: Literal["normal", "ln"] = "normal",
        **kwargs,
    ):
        super().__init__(adata, registry)

        self._module_kwargs = {
            "n_hidden": n_hidden,
            "n_latent": n_latent,
            "n_layers": n_layers,
            "dropout_rate": dropout_rate,
            "dispersion": dispersion,
            "gene_likelihood": gene_likelihood,
            "latent_distribution": latent_distribution,
            **kwargs,
        }
        self._model_summary_string = (
            "SCVI model with the following parameters: \n"
            f"n_hidden: {n_hidden}, n_latent: {n_latent}, n_layers: {n_layers}, "
            f"dropout_rate: {dropout_rate}, dispersion: {dispersion}, "
            f"gene_likelihood: {gene_likelihood}, latent_distribution: {latent_distribution}."
        )

        if adata is not None:
            n_cats_per_cov = (
                self.adata_manager.get_state_registry(REGISTRY_KEYS.CAT_COVS_KEY).n_cats_per_key
                if REGISTRY_KEYS.CAT_COVS_KEY in self.adata_manager.data_registry
                else None
            )
        else:
            # custom datamodule
            n_cats_per_cov = self.summary_stats[f"n_{REGISTRY_KEYS.CAT_COVS_KEY}"]
            if n_cats_per_cov == 0:
                n_cats_per_cov = None

        n_batch = self.summary_stats.n_batch
        use_size_factor_key = self.get_setup_arg(f"{REGISTRY_KEYS.SIZE_FACTOR_KEY}_key")
        library_log_means, library_log_vars = None, None
        if self.adata is not None and not use_size_factor_key and self.minified_data_type is None:
            library_log_means, library_log_vars = _init_library_size(self.adata_manager, n_batch)
        self.module = self._module_cls(
            n_input=self.summary_stats.n_vars,
            n_batch=n_batch,
            n_labels=self.summary_stats.n_labels,
            n_continuous_cov=self.summary_stats.get("n_extra_continuous_covs", 0),
            n_cats_per_cov=n_cats_per_cov,
            n_hidden=n_hidden,
            n_latent=n_latent,
            n_layers=n_layers,
            dropout_rate=dropout_rate,
            dispersion=dispersion,
            gene_likelihood=gene_likelihood,
            latent_distribution=latent_distribution,
            use_size_factor_key=use_size_factor_key,
            library_log_means=library_log_means,
            library_log_vars=library_log_vars,
            **kwargs,
        )
        self.module.minified_data_type = self.minified_data_type

        self.init_params_ = self._get_init_params(locals())

    @classmethod
    @setup_anndata_dsp.dedent
    def setup_anndata(
        cls,
        adata: AnnData,
        layer: str | None = None,
        batch_key: str | None = None,
        labels_key: str | None = None,
        size_factor_key: str | None = None,
        categorical_covariate_keys: list[str] | None = None,
        continuous_covariate_keys: list[str] | None = None,
        **kwargs,
    ):
        """%(summary)s.

        Parameters
        ----------
        %(param_adata)s
        %(param_layer)s
        %(param_batch_key)s
        %(param_labels_key)s
        %(param_size_factor_key)s
        %(param_cat_cov_keys)s
        %(param_cont_cov_keys)s
        """
        setup_method_args = cls._get_setup_method_args(**locals())
        anndata_fields = [
            LayerField(REGISTRY_KEYS.X_KEY, layer, is_count_data=True),
            CategoricalObsField(REGISTRY_KEYS.BATCH_KEY, batch_key),
            CategoricalObsField(REGISTRY_KEYS.LABELS_KEY, labels_key),
            NumericalObsField(REGISTRY_KEYS.SIZE_FACTOR_KEY, size_factor_key, required=False),
            CategoricalJointObsField(REGISTRY_KEYS.CAT_COVS_KEY, categorical_covariate_keys),
            NumericalJointObsField(REGISTRY_KEYS.CONT_COVS_KEY, continuous_covariate_keys),
        ]
        # register new fields if the adata is minified
        adata_minify_type = _get_adata_minify_type(adata)
        if adata_minify_type is not None:
            anndata_fields += cls._get_fields_for_adata_minification(adata_minify_type)
        adata_manager = AnnDataManager(fields=anndata_fields, setup_method_args=setup_method_args)
        adata_manager.register_fields(adata, **kwargs)
        cls.register_manager(adata_manager)

    @staticmethod
    def _get_summary_stats_from_registry(registry: dict) -> attrdict:
        summary_stats = {}
        for field_registry in registry[_constants._FIELD_REGISTRIES_KEY].values():
            field_summary_stats = field_registry[_constants._SUMMARY_STATS_KEY]
            summary_stats.update(field_summary_stats)
        return attrdict(summary_stats)

    @classmethod
    @setup_anndata_dsp.dedent
    def setup_datamodule(
        cls,
        datamodule,  # TODO: what to put here?
        layer: str | None = None,
        batch_key: list[str] | None = None,
        labels_key: str | None = None,
        size_factor_key: str | None = None,
        categorical_covariate_keys: list[str] | None = None,
        continuous_covariate_keys: list[str] | None = None,
        **kwargs,
    ):
        """%(summary)s.

        Parameters
        ----------
        %(param_adata)s
        %(param_layer)s
        %(param_batch_key)s
        %(param_labels_key)s
        %(param_size_factor_key)s
        %(param_cat_cov_keys)s
        %(param_cont_cov_keys)s
        """
        datamodule.registry = {
            "scvi_version": scvi.__version__,
            "model_name": "SCVI",
            "setup_args": {
                "layer": layer,
                "batch_key": batch_key,
                "labels_key": labels_key,
                "size_factor_key": size_factor_key,
                "categorical_covariate_keys": categorical_covariate_keys,
                "continuous_covariate_keys": continuous_covariate_keys,
            },
            "field_registries": {
                "X": {
                    "data_registry": {"attr_name": "X", "attr_key": None},
                    "state_registry": {
                        "n_obs": datamodule.n_obs,
                        "n_vars": datamodule.n_vars,
                        "column_names": [str(i) for i in datamodule.vars],
                    },
                    "summary_stats": {"n_vars": datamodule.n_vars, "n_cells": datamodule.n_obs},
                },
                "batch": {
                    "data_registry": {"attr_name": "obs", "attr_key": "_scvi_batch"},
                    "state_registry": {
                        "categorical_mapping": datamodule.datapipe.obs_encoders["batch"].classes_,
                        "original_key": "batch",
                    },
                    "summary_stats": {"n_batch": datamodule.n_batch},
                },
                "labels": {
                    "data_registry": {"attr_name": "obs", "attr_key": "_scvi_labels"},
                    "state_registry": {
                        "categorical_mapping": np.array([0]),
                        "original_key": "_scvi_labels",
                    },
                    "summary_stats": {"n_labels": 1},
                },
                "size_factor": {"data_registry": {}, "state_registry": {}, "summary_stats": {}},
                "extra_categorical_covs": {
                    "data_registry": {},
                    "state_registry": {},
                    "summary_stats": {"n_extra_categorical_covs": 0},
                },
                "extra_continuous_covs": {
                    "data_registry": {},
                    "state_registry": {},
                    "summary_stats": {"n_extra_continuous_covs": 0},
                },
            },
            "setup_method_name": "setup_datamodule",
        }

    @staticmethod
    def _get_fields_for_adata_minification(
        minified_data_type: MinifiedDataType,
    ) -> list[BaseAnnDataField]:
        """Return the fields required for adata minification of the given minified_data_type."""
        if minified_data_type == ADATA_MINIFY_TYPE.LATENT_POSTERIOR:
            fields = [
                ObsmField(
                    REGISTRY_KEYS.LATENT_QZM_KEY,
                    _SCVI_LATENT_QZM,
                ),
                ObsmField(
                    REGISTRY_KEYS.LATENT_QZV_KEY,
                    _SCVI_LATENT_QZV,
                ),
                NumericalObsField(
                    REGISTRY_KEYS.OBSERVED_LIB_SIZE,
                    _SCVI_OBSERVED_LIB_SIZE,
                ),
            ]
        else:
            raise NotImplementedError(f"Unknown MinifiedDataType: {minified_data_type}")
        fields.append(
            StringUnsField(
                REGISTRY_KEYS.MINIFY_TYPE_KEY,
                _ADATA_MINIFY_TYPE_UNS_KEY,
            ),
        )
        return fields

    def minify_adata(
        self,
        minified_data_type: MinifiedDataType = ADATA_MINIFY_TYPE.LATENT_POSTERIOR,
        use_latent_qzm_key: str = "X_latent_qzm",
        use_latent_qzv_key: str = "X_latent_qzv",
    ) -> None:
        """Minifies the model's adata.

        Minifies the adata, and registers new anndata fields: latent qzm, latent qzv, adata uns
        containing minified-adata type, and library size.
        This also sets the appropriate property on the module to indicate that the adata is
        minified.

        Parameters
        ----------
        minified_data_type
            How to minify the data. Currently only supports `latent_posterior_parameters`.
            If minified_data_type == `latent_posterior_parameters`:

            * the original count data is removed (`adata.X`, adata.raw, and any layers)
            * the parameters of the latent representation of the original data is stored
            * everything else is left untouched
        use_latent_qzm_key
            Key to use in `adata.obsm` where the latent qzm params are stored
        use_latent_qzv_key
            Key to use in `adata.obsm` where the latent qzv params are stored

        Notes
        -----
        The modification is not done inplace -- instead the model is assigned a new (minified)
        version of the adata.
        """
        # TODO(adamgayoso): Add support for a scenario where we want to cache the latent posterior
        # without removing the original counts.
        if minified_data_type != ADATA_MINIFY_TYPE.LATENT_POSTERIOR:
            raise NotImplementedError(f"Unknown MinifiedDataType: {minified_data_type}")

        if self.module.use_observed_lib_size is False:
            raise ValueError("Cannot minify the data if `use_observed_lib_size` is False")

        minified_adata = get_minified_adata_scrna(self.adata, minified_data_type)
        minified_adata.obsm[_SCVI_LATENT_QZM] = self.adata.obsm[use_latent_qzm_key]
        minified_adata.obsm[_SCVI_LATENT_QZV] = self.adata.obsm[use_latent_qzv_key]
        counts = self.adata_manager.get_from_registry(REGISTRY_KEYS.X_KEY)
        minified_adata.obs[_SCVI_OBSERVED_LIB_SIZE] = np.squeeze(np.asarray(counts.sum(axis=1)))
        self._update_adata_and_manager_post_minification(minified_adata, minified_data_type)
        self.module.minified_data_type = minified_data_type<|MERGE_RESOLUTION|>--- conflicted
+++ resolved
@@ -1,24 +1,15 @@
 from __future__ import annotations
 
 import logging
-<<<<<<< HEAD
-from typing import Literal
-=======
 import warnings
 from typing import TYPE_CHECKING
->>>>>>> 40524129
 
 import numpy as np
 
-<<<<<<< HEAD
 import scvi
-from scvi import REGISTRY_KEYS
-from scvi._types import MinifiedDataType
-from scvi.data import AnnDataManager, _constants
-=======
+from scvi.data import _constants
 from scvi import REGISTRY_KEYS, settings
 from scvi.data import AnnDataManager
->>>>>>> 40524129
 from scvi.data._constants import _ADATA_MINIFY_TYPE_UNS_KEY, ADATA_MINIFY_TYPE
 from scvi.data._utils import _get_adata_minify_type
 from scvi.data.fields import (
