--- conflicted
+++ resolved
@@ -15,11 +15,8 @@
 
 from scvi import REGISTRY_KEYS, settings
 from scvi.data import AnnDataManager, fields
-<<<<<<< HEAD
 from scvi.data._constants import _ADATA_MINIFY_TYPE_UNS_KEY, ADATA_MINIFY_TYPE
 from scvi.data._utils import _get_adata_minify_type
-=======
->>>>>>> b6d20286
 from scvi.data.fields import (
     CategoricalJointObsField,
     CategoricalObsField,
@@ -54,7 +51,6 @@
 
     from anndata import AnnData
 
-<<<<<<< HEAD
     from scvi._types import AnnOrMuData, MinifiedDataType, Number
     from scvi.data.fields import (
         BaseAnnDataField,
@@ -63,9 +59,6 @@
 _MULTIVI_LATENT_QZM = "_multivi_latent_qzm"
 _MULTIVI_LATENT_QZV = "_multivi_latent_qzv"
 _MULTIVI_OBSERVED_LIB_SIZE = "_multivi_observed_lib_size"
-=======
-    from scvi._types import AnnOrMuData, Number
->>>>>>> b6d20286
 
 logger = logging.getLogger(__name__)
 
@@ -1126,13 +1119,8 @@
             sequential names to proteins.
         """
         warnings.warn(
-<<<<<<< HEAD
-            "MULTIVI is suppose to work with MuData. the use of anndata is "
-            "deprecated and will be remove in scvi-tools 1.4. Please use setup_mudata",
-=======
             "MULTIVI is supposed to work with MuData. the use of anndata is "
             "deprecated and will be removed in scvi-tools 1.4. Please use setup_mudata",
->>>>>>> b6d20286
             DeprecationWarning,
             stacklevel=settings.warnings_stacklevel,
         )
@@ -1290,7 +1278,6 @@
                     mod_required=True,
                 )
             )
-<<<<<<< HEAD
         # TODO: register new fields if the adata is minified
         mdata_minify_type = _get_adata_minify_type(mdata)
         if mdata_minify_type is not None:
@@ -1374,9 +1361,4 @@
         counts = self.adata_manager.get_from_registry(REGISTRY_KEYS.X_KEY)
         minified_adata.obs[_MULTIVI_OBSERVED_LIB_SIZE] = np.squeeze(np.asarray(counts.sum(axis=1)))
         self._update_mudata_and_manager_post_minification(minified_adata, minified_data_type)
-        self.module.minified_data_type = minified_data_type
-=======
-        adata_manager = AnnDataManager(fields=mudata_fields, setup_method_args=setup_method_args)
-        adata_manager.register_fields(mdata, **kwargs)
-        cls.register_manager(adata_manager)
->>>>>>> b6d20286
+        self.module.minified_data_type = minified_data_type