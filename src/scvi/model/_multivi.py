from __future__ import annotations

import logging
import warnings
from collections.abc import Iterable as IterableClass
from functools import partial
from typing import TYPE_CHECKING

import numpy as np
import pandas as pd
import torch
from scipy.sparse import csr_matrix, vstack
from torch.distributions import Normal

from scvi import REGISTRY_KEYS, settings
from scvi.data import AnnDataManager, fields
<<<<<<< HEAD
from scvi.data._constants import _ADATA_MINIFY_TYPE_UNS_KEY, ADATA_MINIFY_TYPE
from scvi.data._utils import _get_adata_minify_type
=======
>>>>>>> 371ef7ab
from scvi.data.fields import (
    CategoricalJointObsField,
    CategoricalObsField,
    LayerField,
    NumericalJointObsField,
    NumericalObsField,
    ObsmField,
    ProteinObsmField,
    StringUnsField,
)
from scvi.model._utils import (
    _get_batch_code_from_category,
    scatac_raw_counts_properties,
    scrna_raw_counts_properties,
)
from scvi.model.base import (
    ArchesMixin,
    BaseMudataMinifiedModeModelClass,
    UnsupervisedTrainingMixin,
    VAEMixin,
)
from scvi.model.base._de_core import _de_core
from scvi.model.utils import get_minified_mudata
from scvi.module import MULTIVAE
from scvi.train import AdversarialTrainingPlan
from scvi.train._callbacks import SaveBestState
from scvi.utils._docstrings import de_dsp, devices_dsp, setup_anndata_dsp

if TYPE_CHECKING:
    from collections.abc import Iterable, Sequence
    from typing import Literal

    from anndata import AnnData
    from mudata import MuData

<<<<<<< HEAD
    from scvi._types import AnnOrMuData, MinifiedDataType, Number
    from scvi.data.fields import (
        BaseAnnDataField,
    )

_MULTIVI_LATENT_QZM = "_multivi_latent_qzm"
_MULTIVI_LATENT_QZV = "_multivi_latent_qzv"
_MULTIVI_OBSERVED_LIB_SIZE = "_multivi_observed_lib_size"
=======
    from scvi._types import AnnOrMuData, Number
>>>>>>> 371ef7ab

logger = logging.getLogger(__name__)


class MULTIVI(VAEMixin, UnsupervisedTrainingMixin, ArchesMixin, BaseMudataMinifiedModeModelClass):
    """Integration of multi-modal and single-modality data :cite:p:`AshuachGabitto21`.

    MultiVI is used to integrate multiomic datasets with single-modality (expression
    or accessibility) datasets.

    Parameters
    ----------
    adata
        AnnData/MuData object that has been registered via
        :meth:`~scvi.model.MULTIVI.setup_anndata` or :meth:`~scvi.model.MULTIVI.setup_mudata`.
    n_genes
        The number of gene expression features (genes).
    n_regions
        The number of accessibility features (genomic regions).
    modality_weights
        Weighting scheme across modalities. One of the following:
        * ``"equal"``: Equal weight in each modality
        * ``"universal"``: Learn weights across modalities w_m.
        * ``"cell"``: Learn weights across modalities and cells. w_{m,c}
    modality_penalty
        Training Penalty across modalities. One of the following:
        * ``"Jeffreys"``: Jeffreys penalty to align modalities
        * ``"MMD"``: MMD penalty to align modalities
        * ``"None"``: No penalty
    n_hidden
        Number of nodes per hidden layer. If `None`, defaults to square root
        of number of regions.
    n_latent
        Dimensionality of the latent space. If `None`, defaults to square root
        of `n_hidden`.
    n_layers_encoder
        Number of hidden layers used for encoder NNs.
    n_layers_decoder
        Number of hidden layers used for decoder NNs.
    dropout_rate
        Dropout rate for neural networks.
    model_depth
        Model sequencing depth / library size.
    region_factors
        Include region-specific factors in the model.
    gene_dispersion
        One of the following
        * ``'gene'`` - genes_dispersion parameter of NB is constant per gene across cells
        * ``'gene-batch'`` - genes_dispersion can differ between different batches
        * ``'gene-label'`` - genes_dispersion can differ between different labels
    protein_dispersion
        One of the following
        * ``'protein'`` - protein_dispersion parameter is constant per protein across cells
        * ``'protein-batch'`` - protein_dispersion can differ between different batches NOT TESTED
        * ``'protein-label'`` - protein_dispersion can differ between different labels NOT TESTED
    latent_distribution
        One of
        * ``'normal'`` - Normal distribution
        * ``'ln'`` - Logistic normal distribution (Normal(0, I) transformed by softmax)
    deeply_inject_covariates
        Whether to deeply inject covariates into all layers of the decoder. If False,
        covariates will only be included in the input layer.
    fully_paired
        allows the simplification of the model if the data is fully paired. Currently ignored.
    **model_kwargs
        Keyword args for :class:`~scvi.module.MULTIVAE`

    Examples
    --------
    >>> adata_rna = anndata.read_h5ad(path_to_rna_anndata)
    >>> adata_atac = scvi.data.read_10x_atac(path_to_atac_anndata)
    >>> adata_protein = anndata.read_h5ad(path_to_protein_anndata)
    >>> mdata = MuData({"rna": adata_rna, "protein": adata_protein, "atac": adata_atac})
    >>> scvi.model.MULTIVI.setup_mudata(mdata, batch_key="batch",
    >>> modalities={"rna_layer": "rna", "protein_layer": "protein", "batch_key": "rna",
    >>>             "atac_layer": "atac"})
    >>> vae = scvi.model.MULTIVI(mdata)
    >>> vae.train()

    Notes (for using setup_anndata)
    -----
    * The model assumes that the features are organized so that all expression features are
       consecutive, followed by all accessibility features. For example, if the data has 100 genes
       and 250 genomic regions, the model assumes that the first 100 features are genes, and the
       next 250 are the regions.

    * The main batch annotation, specified in ``setup_anndata``, should correspond to
       the modality each cell originated from. This allows the model to focus mixing efforts, using
       an adversarial component, on mixing the modalities. Other covariates can be specified using
       the `categorical_covariate_keys` argument.
    """

    _module_cls = MULTIVAE
    _training_plan_cls = AdversarialTrainingPlan

    def __init__(
        self,
        adata: AnnOrMuData,
        n_genes: int,
        n_regions: int,
        modality_weights: Literal["equal", "cell", "universal"] = "equal",
        modality_penalty: Literal["Jeffreys", "MMD", "None"] = "Jeffreys",
        n_hidden: int | None = None,
        n_latent: int | None = None,
        n_layers_encoder: int = 2,
        n_layers_decoder: int = 2,
        dropout_rate: float = 0.1,
        region_factors: bool = True,
        gene_likelihood: Literal["zinb", "nb", "poisson"] = "zinb",
        dispersion: Literal["gene", "gene-batch", "gene-label", "gene-cell"] = "gene",
        use_batch_norm: Literal["encoder", "decoder", "none", "both"] = "none",
        use_layer_norm: Literal["encoder", "decoder", "none", "both"] = "both",
        latent_distribution: Literal["normal", "ln"] = "normal",
        deeply_inject_covariates: bool = False,
        encode_covariates: bool = False,
        fully_paired: bool = False,
        protein_dispersion: Literal["protein", "protein-batch", "protein-label"] = "protein",
        **model_kwargs,
    ):
        super().__init__(adata)

        prior_mean, prior_scale = None, None
        n_cats_per_cov = (
            self.adata_manager.get_state_registry(REGISTRY_KEYS.CAT_COVS_KEY).n_cats_per_key
            if REGISTRY_KEYS.CAT_COVS_KEY in self.adata_manager.data_registry
            else []
        )

        use_size_factor_key = REGISTRY_KEYS.SIZE_FACTOR_KEY in self.adata_manager.data_registry

        # TODO: ADD MINIFICATION CONSIDERATION HERE?
        # if not use_size_factor_key and self.minified_data_type is None:
        #     library_log_means, library_log_vars = _init_library_size(self.adata_manager, n_batch)

        if "n_proteins" in self.summary_stats:
            n_proteins = self.summary_stats.n_proteins
        else:
            n_proteins = 0

        self.module = self._module_cls(
            n_input_genes=n_genes,
            n_input_regions=n_regions,
            n_input_proteins=n_proteins,
            modality_weights=modality_weights,
            modality_penalty=modality_penalty,
            n_batch=self.summary_stats.n_batch,
            n_obs=adata.n_obs,
            n_hidden=n_hidden,
            n_latent=n_latent,
            n_layers_encoder=n_layers_encoder,
            n_layers_decoder=n_layers_decoder,
            n_continuous_cov=self.summary_stats.get("n_extra_continuous_covs", 0),
            n_cats_per_cov=n_cats_per_cov,
            dropout_rate=dropout_rate,
            region_factors=region_factors,
            gene_likelihood=gene_likelihood,
            gene_dispersion=dispersion,
            use_batch_norm=use_batch_norm,
            use_layer_norm=use_layer_norm,
            use_size_factor_key=use_size_factor_key,
            latent_distribution=latent_distribution,
            deeply_inject_covariates=deeply_inject_covariates,
            encode_covariates=encode_covariates,
            protein_background_prior_mean=prior_mean,
            protein_background_prior_scale=prior_scale,
            protein_dispersion=protein_dispersion,
            **model_kwargs,
        )
        self._model_summary_string = (
            f"MultiVI Model with the following params: \nn_genes: {n_genes}, "
            f"n_regions: {n_regions}, n_proteins: {n_proteins}, n_hidden: {self.module.n_hidden}, "
            f"n_latent: {self.module.n_latent}, n_layers_encoder: {n_layers_encoder}, "
            f"n_layers_decoder: {n_layers_decoder}, dropout_rate: {dropout_rate}, "
            f"latent_distribution: {latent_distribution}, "
            f"deep injection: {deeply_inject_covariates}, gene_likelihood: {gene_likelihood}, "
            f"gene_dispersion:{dispersion}, Mod.Weights: {modality_weights}, "
            f"Mod.Penalty: {modality_penalty}, protein_dispersion: {protein_dispersion}"
        )
        self.fully_paired = fully_paired
        self.n_latent = n_latent
        self.init_params_ = self._get_init_params(locals())
        self.n_genes = n_genes
        self.n_regions = n_regions
        self.n_proteins = n_proteins
        self.module.minified_data_type = self.minified_data_type

    @devices_dsp.dedent
    def train(
        self,
        max_epochs: int = 500,
        lr: float = 1e-4,
        accelerator: str = "auto",
        devices: int | list[int] | str = "auto",
        train_size: float = 0.9,
        validation_size: float | None = None,
        shuffle_set_split: bool = True,
        batch_size: int = 128,
        weight_decay: float = 1e-3,
        eps: float = 1e-08,
        early_stopping: bool = True,
        save_best: bool = True,
        check_val_every_n_epoch: int | None = None,
        n_steps_kl_warmup: int | None = None,
        n_epochs_kl_warmup: int | None = 50,
        adversarial_mixing: bool = True,
        datasplitter_kwargs: dict | None = None,
        plan_kwargs: dict | None = None,
        **kwargs,
    ):
        """Trains the model using amortized variational inference.

        Parameters
        ----------
        max_epochs
            Number of passes through the dataset.
        lr
            Learning rate for optimization.
        %(param_accelerator)s
        %(param_devices)s
        train_size
            Size of training set in the range [0.0, 1.0].
        validation_size
            Size of the test set. If `None`, defaults to 1 - `train_size`. If
            `train_size + validation_size < 1`, the remaining cells belong to a test set.
        shuffle_set_split
            Whether to shuffle indices before splitting. If `False`, the val, train, and test set
            are split in the sequential order of the data according to `validation_size` and
            `train_size` percentages.
        batch_size
            Minibatch size to use during training.
        weight_decay
            weight decay regularization term for optimization
        eps
            Optimizer eps
        early_stopping
            Whether to perform early stopping with respect to the validation set.
        save_best
            ``DEPRECATED`` Save the best model state with respect to the validation loss, or use
            the final state in the training procedure.
        check_val_every_n_epoch
            Check val every n train epochs. By default, val is not checked, unless `early_stopping`
            is `True`. If so, val is checked every epoch.
        n_steps_kl_warmup
            Number of training steps (minibatches) to scale weight on KL divergences from 0 to 1.
            Only activated when `n_epochs_kl_warmup` is set to None. If `None`, defaults
            to `floor(0.75 * adata.n_obs)`.
        n_epochs_kl_warmup
            Number of epochs to scale weight on KL divergences from 0 to 1.
            Overrides `n_steps_kl_warmup` when both are not `None`.
        adversarial_mixing
            Whether to use adversarial training to penalize the model for umbalanced mixing of
            modalities.
        datasplitter_kwargs
            Additional keyword arguments passed into :class:`~scvi.dataloaders.DataSplitter`.
        plan_kwargs
            Keyword args for :class:`~scvi.train.TrainingPlan`. Keyword arguments passed to
            `train()` will overwrite values present in `plan_kwargs`, when appropriate.
        **kwargs
            Other keyword args for :class:`~scvi.train.Trainer`.

        Notes
        -----
        ``save_best`` is deprecated in v1.2 and will be removed in v1.3. Please use
        ``enable_checkpointing`` instead.
        """
        update_dict = {
            "lr": lr,
            "adversarial_classifier": adversarial_mixing,
            "weight_decay": weight_decay,
            "eps": eps,
            "n_epochs_kl_warmup": n_epochs_kl_warmup,
            "n_steps_kl_warmup": n_steps_kl_warmup,
            "optimizer": "AdamW",
            "scale_adversarial_loss": 1,
        }
        if plan_kwargs is not None:
            plan_kwargs.update(update_dict)
        else:
            plan_kwargs = update_dict

        datasplitter_kwargs = datasplitter_kwargs or {}

        if save_best:
            warnings.warn(
                "`save_best` is deprecated in v1.2 and will be removed in v1.3. Please use "
                "`enable_checkpointing` instead. See "
                "https://github.com/scverse/scvi-tools/issues/2568 for more details.",
                DeprecationWarning,
                stacklevel=settings.warnings_stacklevel,
            )
            if "callbacks" not in kwargs.keys():
                kwargs["callbacks"] = []
            kwargs["callbacks"].append(SaveBestState(monitor="reconstruction_loss_validation"))

        data_splitter = self._data_splitter_cls(
            self.adata_manager,
            train_size=train_size,
            validation_size=validation_size,
            shuffle_set_split=shuffle_set_split,
            batch_size=batch_size,
            **datasplitter_kwargs,
        )
        training_plan = self._training_plan_cls(self.module, **plan_kwargs)
        runner = self._train_runner_cls(
            self,
            training_plan=training_plan,
            data_splitter=data_splitter,
            max_epochs=max_epochs,
            accelerator=accelerator,
            devices=devices,
            early_stopping=early_stopping,
            check_val_every_n_epoch=check_val_every_n_epoch,
            early_stopping_monitor="reconstruction_loss_validation",
            early_stopping_patience=50,
            **kwargs,
        )
        return runner()

    @torch.inference_mode()
    def get_library_size_factors(
        self,
        adata: AnnOrMuData | None = None,
        indices: Sequence[int] = None,
        batch_size: int = 128,
    ) -> dict[str, np.ndarray]:
        """Return library size factors.

        Parameters
        ----------
        adata
            AnnOrMuData object with equivalent structure to initial AnnData. If `None`, defaults
            to the AnnOrMuData object used to initialize the model.
        indices
            Indices of cells in adata to use. If `None`, all cells are used.
        batch_size
            Minibatch size for data loading into model. Defaults to `scvi.settings.batch_size`.

        Returns
        -------
        Library size factor for expression and accessibility
        """
        self._check_adata_modality_weights(adata)
        adata = self._validate_anndata(adata)
        scdl = self._make_data_loader(adata=adata, indices=indices, batch_size=batch_size)

        lib_exp = []
        lib_acc = []
        for tensors in scdl:
            outputs = self.module.inference(**self.module._get_inference_input(tensors))
            lib_exp.append(outputs["libsize_expr"].cpu())
            lib_acc.append(outputs["libsize_acc"].cpu())

        return {
            "expression": torch.cat(lib_exp).numpy().squeeze(),
            "accessibility": torch.cat(lib_acc).numpy().squeeze(),
        }

    @torch.inference_mode()
    def get_region_factors(self) -> np.ndarray:
        """Return region-specific factors."""
        if self.n_regions == 0:
            return np.zeros(1)
        else:
            if self.module.region_factors is None:
                raise RuntimeError("region factors were not included in this model")
            return torch.sigmoid(self.module.region_factors).cpu().numpy()

    @torch.inference_mode()
    def get_latent_representation(
        self,
        adata: AnnOrMuData | None = None,
        modality: Literal["joint", "expression", "accessibility"] = "joint",
        indices: Sequence[int] | None = None,
        give_mean: bool = True,
        batch_size: int | None = None,
        return_dist: bool = False,
    ) -> np.ndarray:
        r"""Return the latent representation for each cell.

        Parameters
        ----------
        adata
            AnnOrMuData object with equivalent structure to initial AnnData. If `None`, defaults
            to the AnnOrMuData object used to initialize the model.
        modality
            Return modality specific or joint latent representation.
        indices
            Indices of cells in adata to use. If `None`, all cells are used.
        give_mean
            Give mean of distribution or sample from it.
        batch_size
            Minibatch size for data loading into model. Defaults to `scvi.settings.batch_size`.
        return_dist
            If ``True``, returns the mean and variance of the latent distribution. Otherwise,
            returns the mean of the latent distribution.

        Returns
        -------
        latent_representation : np.ndarray
            Low-dimensional representation for each cell
        """
        if not self.is_trained_:
            raise RuntimeError("Please train the model first.")
        self._check_adata_modality_weights(adata)
        keys = {"z": "z", "qz_m": "qz_m", "qz_v": "qz_v"}
        if self.fully_paired and modality != "joint":
            raise RuntimeError("A fully paired model only has a joint latent representation.")
        if not self.fully_paired and modality != "joint":
            if modality == "expression":
                keys = {"z": "z_expr", "qz_m": "qzm_expr", "qz_v": "qzv_expr"}
            elif modality == "accessibility":
                keys = {"z": "z_acc", "qz_m": "qzm_acc", "qz_v": "qzv_acc"}
            elif modality == "protein":
                keys = {"z": "z_pro", "qz_m": "qzm_pro", "qz_v": "qzv_pro"}
            else:
                raise RuntimeError(
                    "modality must be 'joint', 'expression', 'accessibility', or 'protein'."
                )

        adata = self._validate_anndata(adata)
        scdl = self._make_data_loader(adata=adata, indices=indices, batch_size=batch_size)
        latent = []
        qz_means = []
        qz_vars = []
        for tensors in scdl:
            inference_inputs = self.module._get_inference_input(tensors)
            outputs = self.module.inference(**inference_inputs)
            qz_m = outputs[keys["qz_m"]]
            qz_v = outputs[keys["qz_v"]]
            z = outputs[keys["z"]]

            if give_mean:
                # does each model need to have this latent distribution param?
                if self.module.latent_distribution == "ln":
                    samples = Normal(qz_m, qz_v.sqrt()).sample([1])
                    z = torch.nn.functional.softmax(samples, dim=-1)
                    z = z.mean(dim=0)
                else:
                    z = qz_m

            if return_dist:
                qz_means.append(qz_m.cpu())
                qz_vars.append(qz_v.cpu())
                continue

            latent += [z.cpu()]

        if return_dist:
            return torch.cat(qz_means).numpy(), torch.cat(qz_vars).numpy()
        else:
            return torch.cat(latent).numpy()

    @torch.inference_mode()
    def get_accessibility_estimates(
        self,
        adata: AnnOrMuData | None = None,
        indices: Sequence[int] = None,
        n_samples_overall: int | None = None,
        region_list: Sequence[str] | None = None,
        transform_batch: str | int | None = None,
        use_z_mean: bool = True,
        threshold: float | None = None,
        normalize_cells: bool = False,
        normalize_regions: bool = False,
        batch_size: int = 128,
        return_numpy: bool = False,
    ) -> np.ndarray | csr_matrix | pd.DataFrame:
        """Impute the full accessibility matrix.

        Returns a matrix of accessibility probabilities for each cell and genomic region in the
        input (for return matrix A, A[i,j] is the probability that region j is accessible in cell
        i).

        Parameters
        ----------
        adata
            AnnOrMuData object that has been registered with scvi. If `None`, defaults to the
            AnnOrMuData object used to initialize the model.
        indices
            Indices of cells in adata to use. If `None`, all cells are used.
        n_samples_overall
            Number of samples to return in total
        region_list
            Regions to use. if `None`, all regions are used.
        transform_batch
            Batch to condition on.
            If transform_batch is:

            - None, then real observed batch is used
            - int, then batch transform_batch is used
        use_z_mean
            If True (default), use the distribution mean. Otherwise, sample from the distribution.
        threshold
            If provided, values below the threshold are replaced with 0 and a sparse matrix
            is returned instead. This is recommended for very large matrices. Must be between 0 and
            1.
        normalize_cells
            Whether to reintroduce library size factors to scale the normalized probabilities.
            This makes the estimates closer to the input, but removes the library size correction.
            False by default.
        normalize_regions
            Whether to reintroduce region factors to scale the normalized probabilities. This makes
            the estimates closer to the input, but removes the region-level bias correction. False
            by default.
        batch_size
            Minibatch size for data loading into model
        """
        self._check_adata_modality_weights(adata)
        adata = self._validate_anndata(adata)
        adata_manager = self.get_anndata_manager(adata, required=True)
        if indices is None:
            indices = np.arange(adata.n_obs)
        if n_samples_overall is not None:
            indices = np.random.choice(indices, n_samples_overall)
        post = self._make_data_loader(adata=adata, indices=indices, batch_size=batch_size)
        transform_batch = _get_batch_code_from_category(adata_manager, transform_batch)

        if region_list is None:
            region_mask = slice(None)
        else:
            region_mask = [region in region_list for region in adata.var_names[self.n_genes :]]

        if threshold is not None and (threshold < 0 or threshold > 1):
            raise ValueError("the provided threshold must be between 0 and 1")

        imputed = []
        for tensors in post:
            get_generative_input_kwargs = {"transform_batch": transform_batch[0]}
            generative_kwargs = {"use_z_mean": use_z_mean}
            inference_outputs, generative_outputs = self.module.forward(
                tensors=tensors,
                get_generative_input_kwargs=get_generative_input_kwargs,
                generative_kwargs=generative_kwargs,
                compute_loss=False,
            )
            p = generative_outputs["p"].cpu()

            if normalize_cells:
                p *= inference_outputs["libsize_acc"].cpu()
            if normalize_regions:
                p *= torch.sigmoid(self.module.region_factors).cpu()
            if threshold:
                p[p < threshold] = 0
                p = csr_matrix(p.numpy())
            if region_mask is not None:
                p = p[:, region_mask]
            imputed.append(p)

        if threshold:  # imputed is a list of csr_matrix objects
            imputed = vstack(imputed, format="csr")
        else:  # imputed is a list of tensors
            imputed = torch.cat(imputed).numpy()

        if return_numpy:
            return imputed
        elif threshold:
            return pd.DataFrame.sparse.from_spmatrix(
                imputed,
                index=adata.obs_names[indices],
                columns=adata.var_names[self.n_genes :][region_mask],
            )
        else:
            return pd.DataFrame(
                imputed,
                index=adata.obs_names[indices],
                columns=adata["rna"].var_names[self.n_genes :][region_mask]
<<<<<<< HEAD
                if type(adata).__name__ == "MuData"
=======
                if isinstance(adata, MuData)
>>>>>>> 371ef7ab
                else adata.var_names[self.n_genes :][region_mask],
            )

    @torch.inference_mode()
    def get_normalized_expression(
        self,
        adata: AnnOrMuData | None = None,
        indices: Sequence[int] | None = None,
        n_samples_overall: int | None = None,
        transform_batch: Sequence[Number | str] | None = None,
        gene_list: Sequence[str] | None = None,
        use_z_mean: bool = True,
        n_samples: int = 1,
        batch_size: int | None = None,
        return_mean: bool = True,
        return_numpy: bool = False,
    ) -> np.ndarray | pd.DataFrame:
        r"""Returns the normalized (decoded) gene expression.

        This is denoted as :math:`\rho_n` in the scVI paper.

        Parameters
        ----------
        adata
            AnnOrMuData object with equivalent structure to initial AnnData. If `None`, defaults
            to the AnnOrMuData object used to initialize the model.
        indices
            Indices of cells in adata to use. If `None`, all cells are used.
        n_samples_overall
            Number of observations to sample from ``indices`` if ``indices`` is provided.
        transform_batch
            Batch to condition on.
            If transform_batch is:

            - None, then real observed batch is used.
            - int, then batch transform_batch is used.
        gene_list
            Return frequencies of expression for a subset of genes.
            This can save memory when working with large datasets and few genes are
            of interest.
        use_z_mean
            If True, use the mean of the latent distribution, otherwise sample from it
        n_samples
            Number of posterior samples to use for estimation.
        batch_size
            Minibatch size for data loading into model. Defaults to `scvi.settings.batch_size`.
        return_mean
            Whether to return the mean of the samples.
        return_numpy
            Return a numpy array instead of a pandas DataFrame.

        Returns
        -------
        If `n_samples` > 1 and `return_mean` is False, then the shape is `(samples, cells, genes)`.
        Otherwise, shape is `(cells, genes)`. In this case, return type is
        :class:`~pandas.DataFrame` unless `return_numpy` is True.
        """
        self._check_adata_modality_weights(adata)
        adata = self._validate_anndata(adata)
        adata_manager = self.get_anndata_manager(adata, required=True)
        if indices is None:
            indices = np.arange(adata.n_obs)
        if n_samples_overall is not None:
            indices = np.random.choice(indices, n_samples_overall)
        scdl = self._make_data_loader(adata=adata, indices=indices, batch_size=batch_size)

        transform_batch = _get_batch_code_from_category(adata_manager, transform_batch)

        if gene_list is None:
            gene_mask = slice(None)
        else:
            all_genes = adata.var_names[: self.n_genes]
            gene_mask = [gene in gene_list for gene in all_genes]

        exprs = []
        for tensors in scdl:
            per_batch_exprs = []
            for batch in transform_batch:
                if batch is not None:
                    batch_indices = tensors[REGISTRY_KEYS.BATCH_KEY]
                    tensors[REGISTRY_KEYS.BATCH_KEY] = torch.ones_like(batch_indices) * batch
                _, generative_outputs = self.module.forward(
                    tensors=tensors,
                    inference_kwargs={"n_samples": n_samples},
                    generative_kwargs={"use_z_mean": use_z_mean},
                    compute_loss=False,
                )
                output = generative_outputs["px_scale"]
                output = output[..., gene_mask]
                output = output.cpu().numpy()
                per_batch_exprs.append(output)
            per_batch_exprs = np.stack(
                per_batch_exprs
            )  # shape is (len(transform_batch) x batch_size x n_var)
            exprs += [per_batch_exprs.mean(0)]

        if n_samples > 1:
            # The -2 axis correspond to cells.
            exprs = np.concatenate(exprs, axis=-2)
        else:
            exprs = np.concatenate(exprs, axis=0)
        if n_samples > 1 and return_mean:
            exprs = exprs.mean(0)

        if return_numpy:
            return exprs
        else:
            return pd.DataFrame(
                exprs,
                columns=adata.var_names[: self.n_genes][gene_mask],
                index=adata.obs_names[indices],
            )

    @de_dsp.dedent
    def differential_accessibility(
        self,
        adata: AnnData | None = None,
        groupby: str | None = None,
        group1: Iterable[str] | None = None,
        group2: str | None = None,
        idx1: Sequence[int] | Sequence[bool] | None = None,
        idx2: Sequence[int] | Sequence[bool] | None = None,
        mode: Literal["vanilla", "change"] = "change",
        delta: float = 0.05,
        batch_size: int | None = None,
        all_stats: bool = True,
        batch_correction: bool = False,
        batchid1: Iterable[str] | None = None,
        batchid2: Iterable[str] | None = None,
        fdr_target: float = 0.05,
        silent: bool = False,
        two_sided: bool = True,
        **kwargs,
    ) -> pd.DataFrame:
        r"""A unified method for differential accessibility analysis.

        Implements ``'vanilla'`` DE :cite:p:`Lopez18` and ``'change'`` mode DE :cite:p:`Boyeau19`.

        Parameters
        ----------
        %(de_adata)s
        %(de_groupby)s
        %(de_group1)s
        %(de_group2)s
        %(de_idx1)s
        %(de_idx2)s
        %(de_mode)s
        %(de_delta)s
        %(de_batch_size)s
        %(de_all_stats)s
        %(de_batch_correction)s
        %(de_batchid1)s
        %(de_batchid2)s
        %(de_fdr_target)s
        %(de_silent)s
        two_sided
            Whether to perform a two-sided test, or a one-sided test.
        **kwargs
            Keyword args for :meth:`scvi.model.base.DifferentialComputation.get_bayes_factors`

        Returns
        -------
        Differential accessibility DataFrame with the following columns:
        prob_da
            the probability of the region being differentially accessible
        is_da_fdr
            whether the region passes a multiple hypothesis correction procedure with the
            target_fdr threshold
        bayes_factor
            Bayes Factor indicating the level of significance of the analysis
        effect_size
            the effect size, computed as (accessibility in population 2) - (accessibility in
            population 1)
        emp_effect
            the empirical effect, based on observed detection rates instead of the estimated
            accessibility scores from the PeakVI model
        est_prob1
            the estimated probability of accessibility in population 1
        est_prob2
            the estimated probability of accessibility in population 2
        emp_prob1
            the empirical (observed) probability of accessibility in population 1
        emp_prob2
            the empirical (observed) probability of accessibility in population 2

        """
        self._check_adata_modality_weights(adata)
        adata = self._validate_anndata(adata)
        col_names = adata.var_names[self.n_genes :]
        model_fn = partial(
            self.get_accessibility_estimates, use_z_mean=False, batch_size=batch_size
        )

        # TODO check if change_fn in kwargs and raise error if so
        def change_fn(a, b):
            return a - b

        if two_sided:

            def m1_domain_fn(samples):
                return np.abs(samples) >= delta

        else:

            def m1_domain_fn(samples):
                return samples >= delta

        all_stats_fn = partial(
            scatac_raw_counts_properties,
            var_idx=np.arange(adata.shape[1])[self.n_genes :],
        )

        result = _de_core(
            adata_manager=self.get_anndata_manager(adata, required=True),
            model_fn=model_fn,
            representation_fn=None,
            groupby=groupby,
            group1=group1,
            group2=group2,
            idx1=idx1,
            idx2=idx2,
            all_stats=all_stats,
            all_stats_fn=all_stats_fn,
            col_names=col_names,
            mode=mode,
            batchid1=batchid1,
            batchid2=batchid2,
            delta=delta,
            batch_correction=batch_correction,
            fdr=fdr_target,
            change_fn=change_fn,
            m1_domain_fn=m1_domain_fn,
            silent=silent,
            **kwargs,
        )

        # manually change the results DataFrame to fit a PeakVI differential accessibility results
        result = pd.DataFrame(
            {
                "prob_da": result.proba_de,
                "is_da_fdr": result.loc[:, f"is_de_fdr_{fdr_target}"],
                "bayes_factor": result.bayes_factor,
                "effect_size": result.scale2 - result.scale1,
                "emp_effect": result.emp_mean2 - result.emp_mean1,
                "est_prob1": result.scale1,
                "est_prob2": result.scale2,
                "emp_prob1": result.emp_mean1,
                "emp_prob2": result.emp_mean2,
            },
            index=col_names,
        )
        return result

    @de_dsp.dedent
    def differential_expression(
        self,
        adata: AnnData | None = None,
        groupby: str | None = None,
        group1: Iterable[str] | None = None,
        group2: str | None = None,
        idx1: Sequence[int] | Sequence[bool] | None = None,
        idx2: Sequence[int] | Sequence[bool] | None = None,
        mode: Literal["vanilla", "change"] = "change",
        delta: float = 0.25,
        batch_size: int | None = None,
        all_stats: bool = True,
        batch_correction: bool = False,
        batchid1: Iterable[str] | None = None,
        batchid2: Iterable[str] | None = None,
        fdr_target: float = 0.05,
        silent: bool = False,
        **kwargs,
    ) -> pd.DataFrame:
        r"""A unified method for differential expression analysis.

        Implements `"vanilla"` DE :cite:p:`Lopez18` and `"change"` mode DE :cite:p:`Boyeau19`.

        Parameters
        ----------
        %(de_adata)s
        %(de_groupby)s
        %(de_group1)s
        %(de_group2)s
        %(de_idx1)s
        %(de_idx2)s
        %(de_mode)s
        %(de_delta)s
        %(de_batch_size)s
        %(de_all_stats)s
        %(de_batch_correction)s
        %(de_batchid1)s
        %(de_batchid2)s
        %(de_fdr_target)s
        %(de_silent)s
        **kwargs
            Keyword args for :meth:`scvi.model.base.DifferentialComputation.get_bayes_factors`

        Returns
        -------
        Differential expression DataFrame.
        """
        self._check_adata_modality_weights(adata)
        adata = self._validate_anndata(adata)

        col_names = adata.var_names[: self.n_genes]
        model_fn = partial(
            self.get_normalized_expression,
            batch_size=batch_size,
        )
        all_stats_fn = partial(
            scrna_raw_counts_properties,
            var_idx=np.arange(adata.shape[1])[: self.n_genes],
        )
        result = _de_core(
            adata_manager=self.get_anndata_manager(adata, required=True),
            model_fn=model_fn,
            representation_fn=None,
            groupby=groupby,
            group1=group1,
            group2=group2,
            idx1=idx1,
            idx2=idx2,
            all_stats=all_stats,
            all_stats_fn=all_stats_fn,
            col_names=col_names,
            mode=mode,
            batchid1=batchid1,
            batchid2=batchid2,
            delta=delta,
            batch_correction=batch_correction,
            fdr=fdr_target,
            silent=silent,
            **kwargs,
        )

        return result

    @torch.no_grad()
    def get_protein_foreground_probability(
        self,
        adata: AnnOrMuData | None = None,
        indices: Sequence[int] | None = None,
        transform_batch: Sequence[Number | str] | None = None,
        protein_list: Sequence[str] | None = None,
        n_samples: int = 1,
        batch_size: int | None = None,
        use_z_mean: bool = True,
        return_mean: bool = True,
        return_numpy: bool | None = None,
    ):
        r"""Returns the foreground probability for proteins.

        This is denoted as :math:`(1 - \pi_{nt})` in the totalVI paper.

        Parameters
        ----------
        adata
            AnnOrMuData object with equivalent structure to initial AnnData. If ``None``, defaults
            to the AnnOrMuData object used to initialize the model.
        indices
            Indices of cells in adata to use. If `None`, all cells are used.
        transform_batch
            Batch to condition on.
            If transform_batch is:

            * ``None`` - real observed batch is used
            * ``int`` - batch transform_batch is used
            * ``List[int]`` - average over batches in list
        protein_list
            Return protein expression for a subset of genes.
            This can save memory when working with large datasets and few genes are
            of interest.
        n_samples
            Number of posterior samples to use for estimation.
        batch_size
            Minibatch size for data loading into model. Defaults to `scvi.settings.batch_size`.
        return_mean
            Whether to return the mean of the samples.
        return_numpy
            Return a :class:`~numpy.ndarray` instead of a :class:`~pandas.DataFrame`. DataFrame
            includes gene names as columns. If either ``n_samples=1`` or ``return_mean=True``,
            defaults to ``False``. Otherwise, it defaults to `True`.

        Returns
        -------
        - **foreground_probability** - probability foreground for each protein

        If `n_samples` > 1 and `return_mean` is False, then the shape is `(samples, cells, genes)`.
        Otherwise, shape is `(cells, genes)`. In this case, return type is
        :class:`~pandas.DataFrame` unless `return_numpy` is True.
        """
        adata = self._validate_anndata(adata)
        post = self._make_data_loader(adata=adata, indices=indices, batch_size=batch_size)

        if protein_list is None:
            protein_mask = slice(None)
        else:
            all_proteins = self.scvi_setup_dict_["protein_names"]
            protein_mask = [True if p in protein_list else False for p in all_proteins]

        if n_samples > 1 and return_mean is False:
            if return_numpy is False:
                warnings.warn(
                    "`return_numpy` must be `True` if `n_samples > 1` and `return_mean` is "
                    "`False`, returning an `np.ndarray`.",
                    UserWarning,
                    stacklevel=settings.warnings_stacklevel,
                )
            return_numpy = True
        if indices is None:
            indices = np.arange(adata.n_obs)

        py_mixings = []
        if not isinstance(transform_batch, IterableClass):
            transform_batch = [transform_batch]

        transform_batch = _get_batch_code_from_category(self.adata_manager, transform_batch)
        for tensors in post:
            y = tensors[REGISTRY_KEYS.PROTEIN_EXP_KEY]
            py_mixing = torch.zeros_like(y[..., protein_mask])
            if n_samples > 1:
                py_mixing = torch.stack(n_samples * [py_mixing])
            for _ in transform_batch:
                # generative_kwargs = dict(transform_batch=b)
                generative_kwargs = {"use_z_mean": use_z_mean}
                inference_kwargs = {"n_samples": n_samples}
                _, generative_outputs = self.module.forward(
                    tensors=tensors,
                    inference_kwargs=inference_kwargs,
                    generative_kwargs=generative_kwargs,
                    compute_loss=False,
                )
                py_mixing += torch.sigmoid(generative_outputs["py_"]["mixing"])[
                    ..., protein_mask
                ].cpu()
            py_mixing /= len(transform_batch)
            py_mixings += [py_mixing]
        if n_samples > 1:
            # concatenate along batch dimension -> result shape = (samples, cells, features)
            py_mixings = torch.cat(py_mixings, dim=1)
            # (cells, features, samples)
            py_mixings = py_mixings.permute(1, 2, 0)
        else:
            py_mixings = torch.cat(py_mixings, dim=0)

        if return_mean is True and n_samples > 1:
            py_mixings = torch.mean(py_mixings, dim=-1)

        py_mixings = py_mixings.cpu().numpy()

        if return_numpy is True:
            return 1 - py_mixings
        else:
            pro_names = self.protein_state_registry.column_names
            foreground_prob = pd.DataFrame(
                1 - py_mixings,
                columns=pro_names[protein_mask],
                index=adata.obs_names[indices],
            )
            return foreground_prob

    @classmethod
    @setup_anndata_dsp.dedent
    def setup_anndata(
        cls,
        adata: AnnData,
        layer: str | None = None,
        batch_key: str | None = None,
        size_factor_key: str | None = None,
        categorical_covariate_keys: list[str] | None = None,
        continuous_covariate_keys: list[str] | None = None,
        protein_expression_obsm_key: str | None = None,
        protein_names_uns_key: str | None = None,
        **kwargs,
    ):
        """%(summary)s.

        Parameters
        ----------
        %(param_adata)s
        %(param_layer)s
        %(param_batch_key)s
        %(param_size_factor_key)s
        %(param_cat_cov_keys)s
        %(param_cont_cov_keys)s
        protein_expression_obsm_key
            key in `adata.obsm` for protein expression data.
        protein_names_uns_key
            key in `adata.uns` for protein names. If None, will use the column names of
            `adata.obsm[protein_expression_obsm_key]` if it is a DataFrame, else will assign
            sequential names to proteins.
        """
        warnings.warn(
            "MULTIVI is suppose to work with MuData. the use of anndata is "
            "deprecated and will be remove in scvi-tools 1.4. Please use setup_mudata",
            DeprecationWarning,
            stacklevel=settings.warnings_stacklevel,
        )
        setup_method_args = cls._get_setup_method_args(**locals())
        adata.obs["_indices"] = np.arange(adata.n_obs)
        batch_field = CategoricalObsField(REGISTRY_KEYS.BATCH_KEY, batch_key)
        anndata_fields = [
            LayerField(REGISTRY_KEYS.X_KEY, layer, is_count_data=True),
            batch_field,
            CategoricalObsField(REGISTRY_KEYS.LABELS_KEY, None),
            CategoricalObsField(REGISTRY_KEYS.BATCH_KEY, batch_key),
            NumericalObsField(REGISTRY_KEYS.SIZE_FACTOR_KEY, size_factor_key, required=False),
            CategoricalJointObsField(REGISTRY_KEYS.CAT_COVS_KEY, categorical_covariate_keys),
            NumericalJointObsField(REGISTRY_KEYS.CONT_COVS_KEY, continuous_covariate_keys),
            NumericalObsField(REGISTRY_KEYS.INDICES_KEY, "_indices"),
        ]
        if protein_expression_obsm_key is not None:
            anndata_fields.append(
                ProteinObsmField(
                    REGISTRY_KEYS.PROTEIN_EXP_KEY,
                    protein_expression_obsm_key,
                    use_batch_mask=True,
                    batch_field=batch_field,
                    colnames_uns_key=protein_names_uns_key,
                    is_count_data=True,
                )
            )

        adata_manager = AnnDataManager(fields=anndata_fields, setup_method_args=setup_method_args)
        adata_manager.register_fields(adata, **kwargs)
        cls.register_manager(adata_manager)

    def _check_adata_modality_weights(self, adata):
        """Checks if adata is None and weights are per cell.

        :param adata: anndata object
        :return:
        """
        if (adata is not None) and (self.module.modality_weights == "cell"):
            raise RuntimeError("Held out data not permitted when using per cell weights")

    @classmethod
    @setup_anndata_dsp.dedent
    def setup_mudata(
        cls,
        mdata: MuData,
        rna_layer: str | None = None,
        atac_layer: str | None = None,
        protein_layer: str | None = None,
        batch_key: str | None = None,
        size_factor_key: str | None = None,
        categorical_covariate_keys: list[str] | None = None,
        continuous_covariate_keys: list[str] | None = None,
        idx_layer: str | None = None,
        modalities: dict[str, str] | None = None,
        **kwargs,
    ):
        """%(summary_mdata)s.

        Parameters
        ----------
        %(param_mdata)s
        rna_layer
            RNA layer key. If `None`, will use `.X` of specified modality key.
        protein_layer
            Protein layer key. If `None`, will use `.X` of specified modality key.
        atac_layer
            ATAC layer key. If `None`, will use `.X` of specified modality key.
        %(param_batch_key)s
        %(param_size_factor_key)s
        %(param_cat_cov_keys)s
        %(param_cont_cov_keys)s
        %(idx_layer)s
        %(param_modalities)s

        Examples
        --------
        >>> mdata = muon.read_10x_h5("filtered_feature_bc_matrix.h5")
        >>> scvi.model.MULTIVI.setup_mudata(
                mdata, modalities={"rna_layer": "rna", "protein_layer": "atac"}
            )
        >>> vae = scvi.model.MULTIVI(mdata)
        """
        setup_method_args = cls._get_setup_method_args(**locals())

        if modalities is None:
            raise ValueError("Modalities cannot be None.")
        modalities = cls._create_modalities_attr_dict(modalities, setup_method_args)
        mdata.obs["_indices"] = np.arange(mdata.n_obs)

        batch_field = fields.MuDataCategoricalObsField(
            REGISTRY_KEYS.BATCH_KEY,
            batch_key,
            mod_key=modalities.batch_key,
        )
        mudata_fields = [
            batch_field,
            fields.MuDataCategoricalObsField(
                REGISTRY_KEYS.LABELS_KEY,
                None,
                mod_key=None,
            ),
            fields.MuDataNumericalObsField(
                REGISTRY_KEYS.SIZE_FACTOR_KEY,
                size_factor_key,
                mod_key=modalities.size_factor_key,
                required=False,
            ),
            fields.MuDataCategoricalJointObsField(
                REGISTRY_KEYS.CAT_COVS_KEY,
                categorical_covariate_keys,
                mod_key=modalities.categorical_covariate_keys,
            ),
            fields.MuDataNumericalJointObsField(
                REGISTRY_KEYS.CONT_COVS_KEY,
                continuous_covariate_keys,
                mod_key=modalities.continuous_covariate_keys,
            ),
            fields.MuDataNumericalObsField(
                REGISTRY_KEYS.INDICES_KEY,
                "_indices",
                mod_key=modalities.idx_layer,
                required=False,
            ),
        ]
        if modalities.rna_layer is not None:
            mudata_fields.append(
                fields.MuDataLayerField(
                    REGISTRY_KEYS.X_KEY,
                    rna_layer,
                    mod_key=modalities.rna_layer,
                    is_count_data=True,
                    mod_required=True,
                )
            )
        if modalities.atac_layer is not None:
            mudata_fields.append(
                fields.MuDataLayerField(
                    REGISTRY_KEYS.X_KEY,
                    atac_layer,
                    mod_key=modalities.atac_layer,
                    is_count_data=True,
                    mod_required=True,
                )
            )
        if modalities.protein_layer is not None:
            mudata_fields.append(
                fields.MuDataProteinLayerField(
                    REGISTRY_KEYS.PROTEIN_EXP_KEY,
                    protein_layer,
                    mod_key=modalities.protein_layer,
                    use_batch_mask=True,
                    batch_field=batch_field,
                    is_count_data=True,
                    mod_required=True,
                )
            )
<<<<<<< HEAD
        # TODO: register new fields if the adata is minified
        mdata_minify_type = _get_adata_minify_type(mdata)
        if mdata_minify_type is not None:
            mudata_fields += cls._get_fields_for_mudata_minification(mdata_minify_type)
        adata_manager = AnnDataManager(fields=mudata_fields, setup_method_args=setup_method_args)
        adata_manager.register_fields(mdata, **kwargs)
        cls.register_manager(adata_manager)

    @staticmethod
    def _get_fields_for_mudata_minification(
        minified_data_type: MinifiedDataType,
    ) -> list[BaseAnnDataField]:
        """Return the fields required for adata minification of the given minified_data_type."""
        if minified_data_type == ADATA_MINIFY_TYPE.LATENT_POSTERIOR:
            fields = [
                ObsmField(
                    REGISTRY_KEYS.LATENT_QZM_KEY,
                    _MULTIVI_LATENT_QZM,
                ),
                ObsmField(
                    REGISTRY_KEYS.LATENT_QZV_KEY,
                    _MULTIVI_LATENT_QZV,
                ),
                NumericalObsField(
                    REGISTRY_KEYS.OBSERVED_LIB_SIZE,
                    _MULTIVI_OBSERVED_LIB_SIZE,
                ),
            ]
        else:
            raise NotImplementedError(f"Unknown MinifiedDataType: {minified_data_type}")
        fields.append(
            StringUnsField(
                REGISTRY_KEYS.MINIFY_TYPE_KEY,
                _ADATA_MINIFY_TYPE_UNS_KEY,
            ),
        )
        return fields

    def minify_mudata(
        self,
        minified_data_type: MinifiedDataType = ADATA_MINIFY_TYPE.LATENT_POSTERIOR,
        use_latent_qzm_key: str = "X_latent_qzm",
        use_latent_qzv_key: str = "X_latent_qzv",
    ) -> None:
        """Minifies the model's mudata.

        Minifies the mudata, and registers new mudata fields: latent qzm, latent qzv, adata uns
        containing minified-adata type, and library size.
        This also sets the appropriate property on the module to indicate that the mudata is
        minified.

        Parameters
        ----------
        minified_data_type
            How to minify the data. Currently only supports `latent_posterior_parameters`.
            If minified_data_type == `latent_posterior_parameters`:

            * the original count data is removed (`adata.X`, adata.raw, and any layers)
            * the parameters of the latent representation of the original data is stored
            * everything else is left untouched
        use_latent_qzm_key
            Key to use in `adata.obsm` where the latent qzm params are stored
        use_latent_qzv_key
            Key to use in `adata.obsm` where the latent qzv params are stored

        Notes
        -----
        The modification is not done inplace -- instead the model is assigned a new (minified)
        version of the adata.
        """
        # without removing the original counts.
        if minified_data_type != ADATA_MINIFY_TYPE.LATENT_POSTERIOR:
            raise NotImplementedError(f"Unknown MinifiedDataType: {minified_data_type}")

        # if self.module.use_observed_lib_size is False:
        #     raise ValueError("Cannot minify the data if `use_observed_lib_size` is False")

        minified_adata = get_minified_mudata(self.adata, minified_data_type)
        minified_adata.obsm[_MULTIVI_LATENT_QZM] = self.adata.obsm[use_latent_qzm_key]
        minified_adata.obsm[_MULTIVI_LATENT_QZV] = self.adata.obsm[use_latent_qzv_key]
        counts = self.adata_manager.get_from_registry(REGISTRY_KEYS.X_KEY)
        minified_adata.obs[_MULTIVI_OBSERVED_LIB_SIZE] = np.squeeze(np.asarray(counts.sum(axis=1)))
        self._update_mudata_and_manager_post_minification(minified_adata, minified_data_type)
        self.module.minified_data_type = minified_data_type
=======
        adata_manager = AnnDataManager(fields=mudata_fields, setup_method_args=setup_method_args)
        adata_manager.register_fields(mdata, **kwargs)
        cls.register_manager(adata_manager)
>>>>>>> 371ef7ab
<|MERGE_RESOLUTION|>--- conflicted
+++ resolved
@@ -9,16 +9,14 @@
 import numpy as np
 import pandas as pd
 import torch
+from mudata import MuData
 from scipy.sparse import csr_matrix, vstack
 from torch.distributions import Normal
 
 from scvi import REGISTRY_KEYS, settings
 from scvi.data import AnnDataManager, fields
-<<<<<<< HEAD
 from scvi.data._constants import _ADATA_MINIFY_TYPE_UNS_KEY, ADATA_MINIFY_TYPE
 from scvi.data._utils import _get_adata_minify_type
-=======
->>>>>>> 371ef7ab
 from scvi.data.fields import (
     CategoricalJointObsField,
     CategoricalObsField,
@@ -52,9 +50,7 @@
     from typing import Literal
 
     from anndata import AnnData
-    from mudata import MuData
-
-<<<<<<< HEAD
+
     from scvi._types import AnnOrMuData, MinifiedDataType, Number
     from scvi.data.fields import (
         BaseAnnDataField,
@@ -63,9 +59,6 @@
 _MULTIVI_LATENT_QZM = "_multivi_latent_qzm"
 _MULTIVI_LATENT_QZV = "_multivi_latent_qzv"
 _MULTIVI_OBSERVED_LIB_SIZE = "_multivi_observed_lib_size"
-=======
-    from scvi._types import AnnOrMuData, Number
->>>>>>> 371ef7ab
 
 logger = logging.getLogger(__name__)
 
@@ -632,11 +625,7 @@
                 imputed,
                 index=adata.obs_names[indices],
                 columns=adata["rna"].var_names[self.n_genes :][region_mask]
-<<<<<<< HEAD
-                if type(adata).__name__ == "MuData"
-=======
                 if isinstance(adata, MuData)
->>>>>>> 371ef7ab
                 else adata.var_names[self.n_genes :][region_mask],
             )
 
@@ -1289,7 +1278,6 @@
                     mod_required=True,
                 )
             )
-<<<<<<< HEAD
         # TODO: register new fields if the adata is minified
         mdata_minify_type = _get_adata_minify_type(mdata)
         if mdata_minify_type is not None:
@@ -1373,9 +1361,4 @@
         counts = self.adata_manager.get_from_registry(REGISTRY_KEYS.X_KEY)
         minified_adata.obs[_MULTIVI_OBSERVED_LIB_SIZE] = np.squeeze(np.asarray(counts.sum(axis=1)))
         self._update_mudata_and_manager_post_minification(minified_adata, minified_data_type)
-        self.module.minified_data_type = minified_data_type
-=======
-        adata_manager = AnnDataManager(fields=mudata_fields, setup_method_args=setup_method_args)
-        adata_manager.register_fields(mdata, **kwargs)
-        cls.register_manager(adata_manager)
->>>>>>> 371ef7ab
+        self.module.minified_data_type = minified_data_type